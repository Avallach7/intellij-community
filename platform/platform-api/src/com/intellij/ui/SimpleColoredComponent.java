--- conflicted
+++ resolved
@@ -481,14 +481,9 @@
     }
   }
 
-<<<<<<< HEAD
-  private float computeStringWidth(int fragmentIndex, Font font) {
+  private float computeStringWidth(@NotNull ColoredFragment fragment, Font font) {
     if (ApplicationManager.getApplication().isOnAir()) return 0;
-    String text = myFragments.get(fragmentIndex);
-=======
-  private float computeStringWidth(@NotNull ColoredFragment fragment, Font font) {
     String text = fragment.text;
->>>>>>> a1e98120
     if (StringUtil.isEmpty(text)) return 0;
     FontRenderContext fontRenderContext = getFontMetrics(font).getFontRenderContext();
     TextLayout layout = getTextLayout(fragment, font, fontRenderContext);
