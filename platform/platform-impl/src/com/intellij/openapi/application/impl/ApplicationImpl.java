--- conflicted
+++ resolved
@@ -104,13 +104,9 @@
   private final boolean myTestModeFlag;
   private final boolean myHeadlessMode;
   private final boolean myCommandLineMode;
-<<<<<<< HEAD
   private final boolean myIsServer;
 
-  private final boolean myIsRunningFromSources;
-=======
   private static volatile Boolean ourIsRunningFromSources;
->>>>>>> 015bc549
 
   private final boolean myIsInternal;
   private final String myName;
@@ -204,13 +200,7 @@
     myHeadlessMode = isHeadless;
     myCommandLineMode = isCommandLine;
     
-<<<<<<< HEAD
-    myIsRunningFromSources = new File(PathManager.getHomePath(), ".idea").isDirectory();
-
     myDoNotSave = (isUnitTestMode || isHeadless) && !isOnAir();
-=======
-    myDoNotSave = isUnitTestMode || isHeadless;
->>>>>>> 015bc549
 
     if (myTestModeFlag) {
       registerShutdownHook();
