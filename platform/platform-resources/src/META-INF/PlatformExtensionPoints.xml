--- conflicted
+++ resolved
@@ -318,9 +318,7 @@
     <extensionPoint qualifiedName="com.intellij.tree.CustomLanguageASTComparator" beanClass="com.intellij.lang.LanguageExtensionPoint">
       <with attribute="implementationClass" implements="com.intellij.psi.tree.CustomLanguageASTComparator"/>
     </extensionPoint>
-<<<<<<< HEAD
     <extensionPoint name="openapi.ui.noria.BasicUIComponentTypeEP" interface = "com.intellij.ui.noria.PrimitiveComponentType"/>
-=======
 
     <extensionPoint qualifiedName="com.intellij.editor.injectedFileChangesHandlerProvider"
                     beanClass="com.intellij.lang.LanguageExtensionPoint">
@@ -328,6 +326,5 @@
     </extensionPoint>
 
     <extensionPoint qualifiedName="com.intellij.registryKey" beanClass="com.intellij.openapi.util.registry.RegistryKeyBean"/>
->>>>>>> a1e98120
   </extensionPoints>
 </idea-plugin>