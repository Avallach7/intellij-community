// Copyright 2000-2018 JetBrains s.r.o. Use of this source code is governed by the Apache 2.0 license that can be found in the LICENSE file.
package com.intellij.util.lang;

import com.intellij.openapi.application.PathManager;
import com.intellij.openapi.diagnostic.Logger;
import com.intellij.openapi.util.SystemInfo;
import com.intellij.openapi.util.io.FileUtil;
import com.intellij.openapi.util.io.win32.IdeaWin32;
import com.intellij.util.Function;
import com.intellij.util.SystemProperties;
import com.intellij.util.containers.ContainerUtil;
import com.intellij.util.containers.WeakStringInterner;
import org.jetbrains.annotations.NotNull;
import org.jetbrains.annotations.Nullable;

import java.io.File;
import java.io.IOException;
import java.io.InputStream;
import java.lang.reflect.Method;
import java.net.MalformedURLException;
import java.net.URL;
import java.net.URLClassLoader;
import java.util.*;

/**
 * A class loader that allows for various customizations, e.g. not locking jars or using a special cache to speed up class loading.
 * Should be constructed using {@link #build()} method.
 */
public class UrlClassLoader extends ClassLoader {
  static final String CLASS_EXTENSION = ".class";

  private static final Set<Class<?>> ourParallelCapableLoaders;
  static {
    boolean capable =
      SystemInfo.isJavaVersionAtLeast(7, 0, 0) && !SystemInfo.isIbmJvm && SystemProperties.getBooleanProperty("use.parallel.class.loading", true);
    if (capable) {
      ourParallelCapableLoaders = Collections.synchronizedSet(new HashSet<Class<?>>());
      try {
        //todo Patches.USE_REFLECTION_TO_ACCESS_JDK7
        Method registerAsParallelCapable = ClassLoader.class.getDeclaredMethod("registerAsParallelCapable");
        registerAsParallelCapable.setAccessible(true);
        if (Boolean.TRUE.equals(registerAsParallelCapable.invoke(null))) {
          ourParallelCapableLoaders.add(UrlClassLoader.class);
        }
      }
      catch (Exception ignored) { }
    }
    else {
      ourParallelCapableLoaders = null;
    }
  }

  protected static void markParallelCapable(Class<? extends UrlClassLoader> loaderClass) {
    assert ourParallelCapableLoaders != null;
    ourParallelCapableLoaders.add(loaderClass);
  }

  /**
   * Called by the VM to support dynamic additions to the class path
   *
   * @see java.lang.instrument.Instrumentation#appendToSystemClassLoaderSearch
   */
  @SuppressWarnings("unused")
  void appendToClassPathForInstrumentation(String jar) {
    try {
      //noinspection deprecation
      addURL(new File(jar).toURI().toURL());
    } catch(MalformedURLException ignore) {}
  }

  private static final boolean ourClassPathIndexEnabled = Boolean.parseBoolean(System.getProperty("idea.classpath.index.enabled", "true"));
  private final ClassLoader myFallback;

  @NotNull
  protected ClassPath getClassPath() {
    return myClassPath;
  }

  /**
   * See com.intellij.TestAll#getClassRoots()
   */
  @SuppressWarnings("unused")
  public List<URL> getBaseUrls() {
    return myClassPath.getBaseUrls();
  }

  public static final class Builder {
    private List<URL> myURLs = ContainerUtil.emptyList();
    private ClassLoader myParent;
    private boolean myLockJars;
    private boolean myUseCache;
    private boolean myUsePersistentClasspathIndex;
    private boolean myAcceptUnescaped;
    private boolean myPreload = true;
<<<<<<< HEAD
    private boolean myAllowBootstrapResources = false;
    @Nullable private CachePoolImpl myCachePool = null;
    @Nullable private CachingCondition myCachingCondition = null;
    private ClassLoader myFallback;
=======
    private boolean myAllowBootstrapResources;
    private boolean myErrorOnMissingJar = true;
    @Nullable private CachePoolImpl myCachePool;
    @Nullable private CachingCondition myCachingCondition;
>>>>>>> 76f5832e

    private Builder() { }

    public Builder urls(List<URL> urls) { myURLs = urls; return this; }
    public Builder urls(URL... urls) { myURLs = Arrays.asList(urls); return this; }
    public Builder parent(ClassLoader parent) { myParent = parent; return this; }
    public Builder allowLock() { myLockJars = true; return this; }
    public Builder allowLock(boolean lockJars) { myLockJars = lockJars; return this; }
    public Builder useCache() { myUseCache = true; return this; }
    public Builder useCache(boolean useCache) { myUseCache = useCache; return this; }

    // Instruction for FileLoader to save list of files / packages under its root and use this information instead of walking filesystem for
    // speedier classloading. Should be used only when the caches could be properly invalidated, e.g. when new file appears under
    // FileLoader's root. Currently the flag is used for faster unit test / developed Idea running, because Idea's make (as of 14.1) ensures deletion of
    // such information upon appearing new file for output root.
    // N.b. Idea make does not ensure deletion of cached information upon deletion of some file under local root but false positives are not a
    // logical error since code is prepared for that and disk access is performed upon class / resource loading.
    // See also Builder#usePersistentClasspathIndexForLocalClassDirectories.
    public Builder usePersistentClasspathIndexForLocalClassDirectories() {
      myUsePersistentClasspathIndex = ourClassPathIndexEnabled;
      return this;
    }

    /**
     * Requests the class loader being built to use cache and, if possible, retrieve and store the cached data from a special cache pool
     * that can be shared between several loaders.

     * @param pool cache pool
     * @param condition a custom policy to provide a possibility to prohibit caching for some URLs.
     * @return this instance
     *
     * @see #createCachePool()
     */
    public Builder useCache(@NotNull CachePool pool, @NotNull CachingCondition condition) {
      myUseCache = true;
      myCachePool = (CachePoolImpl)pool;
      myCachingCondition = condition;
      return this;
    }

    public Builder allowUnescaped() { myAcceptUnescaped = true; return this; }
    public Builder noPreload() { myPreload = false; return this; }
    public Builder allowBootstrapResources() { myAllowBootstrapResources = true; return this; }
    public Builder setLogErrorOnMissingJar(boolean log) {myErrorOnMissingJar = log; return this; }

    /** @deprecated use {@link #allowUnescaped()} (to be removed in IDEA 2018) */
    public Builder allowUnescaped(boolean acceptUnescaped) { myAcceptUnescaped = acceptUnescaped; return this; }
    /** @deprecated use {@link #noPreload()} (to be removed in IDEA 2018) */
    public Builder preload(boolean preload) { myPreload = preload; return this; }

    public UrlClassLoader get() { return new UrlClassLoader(this); }

    public Builder fallback(ClassLoader fallback) {
      myFallback = fallback;
      return this;
    }
  }

  public static Builder build() {
    return new Builder();
  }

  private final List<URL> myURLs;
  private final ClassPath myClassPath;
  private final WeakStringInterner myClassNameInterner;
  private final boolean myAllowBootstrapResources;

  /** @deprecated use {@link #build()}, left for compatibility with java.system.class.loader setting */
  public UrlClassLoader(@NotNull ClassLoader parent) {
    this(build().urls(((URLClassLoader)parent).getURLs()).parent(parent.getParent()).allowLock().useCache()
           .usePersistentClasspathIndexForLocalClassDirectories());
  }

  protected UrlClassLoader(@NotNull Builder builder) {
    super(builder.myParent);
    myFallback = builder.myFallback;
    myURLs = ContainerUtil.map(builder.myURLs, new Function<URL, URL>() {
      @Override
      public URL fun(URL url) {
        return internProtocol(url);
      }
    });
    myClassPath = createClassPath(builder);
    myAllowBootstrapResources = builder.myAllowBootstrapResources;
    myClassNameInterner = ourParallelCapableLoaders != null && ourParallelCapableLoaders.contains(getClass()) ? new WeakStringInterner() : null;
  }

  @NotNull
  protected final ClassPath createClassPath(@NotNull Builder builder) {
    return new ClassPath(myURLs, builder.myLockJars, builder.myUseCache, builder.myAcceptUnescaped, builder.myPreload,
                                builder.myUsePersistentClasspathIndex, builder.myCachePool, builder.myCachingCondition,
                                builder.myErrorOnMissingJar);
  }

  public static URL internProtocol(@NotNull URL url) {
    try {
      final String protocol = url.getProtocol();
      if ("file".equals(protocol) || "jar".equals(protocol)) {
        return new URL(protocol.intern(), url.getHost(), url.getPort(), url.getFile());
      }
      return url;
    }
    catch (MalformedURLException e) {
      Logger.getInstance(UrlClassLoader.class).error(e);
      return null;
    }
  }

  /**
   * @deprecated Adding additional urls to classloader at runtime could lead to hard-to-debug errors
   * <b>Note:</b> Used via reflection because of classLoaders incompatibility
   */
  @SuppressWarnings({"unused", "deprecation"})
  @Deprecated
  public void addURL(URL url) {
    getClassPath().addURL(url);
    myURLs.add(url);
  }

  public List<URL> getUrls() {
    return Collections.unmodifiableList(myURLs);
  }

  public boolean hasLoadedClass(String name) {
    Class<?> aClass = findLoadedClass(name);
    return aClass != null && aClass.getClassLoader() == this;
  }

  @Override
  protected Class findClass(final String name) throws ClassNotFoundException {
    Resource res = getClassPath().getResource(name.replace('.', '/') + CLASS_EXTENSION, false);
    if (res == null) {
      if (myFallback != null) {
        return myFallback.loadClass(name);
      } else {
        throw new ClassNotFoundException(name);
      }
    }

    try {
      return defineClass(name, res);
    }
    catch (IOException e) {
      throw new ClassNotFoundException(name, e);
    }
  }

  @Nullable
  protected Class _findClass(@NotNull String name) {
<<<<<<< HEAD
    Resource res = getClassPath().getResource(name.replace('.', '/').concat(CLASS_EXTENSION), false);

=======
    Resource res = getClassPath().getResource(name.replace('.', '/') + CLASS_EXTENSION, false);
>>>>>>> 76f5832e
    if (res == null) {
      if (myFallback != null) {
        try {
          return myFallback.loadClass(name);
        }
        catch (ClassNotFoundException e) {
          return null;
        }
      }
      return null;
    }

    try {
      return defineClass(name, res);
    }
    catch (IOException e) {
      return null;
    }
  }

  private Class defineClass(String name, Resource res) throws IOException {
    int i = name.lastIndexOf('.');
    if (i != -1) {
      String pkgName = name.substring(0, i);
      // Check if package already loaded.
      Package pkg = getPackage(pkgName);
      if (pkg == null) {
        try {
          definePackage(pkgName,
                        res.getValue(Resource.Attribute.SPEC_TITLE),
                        res.getValue(Resource.Attribute.SPEC_VERSION),
                        res.getValue(Resource.Attribute.SPEC_VENDOR),
                        res.getValue(Resource.Attribute.IMPL_TITLE),
                        res.getValue(Resource.Attribute.IMPL_VERSION),
                        res.getValue(Resource.Attribute.IMPL_VENDOR),
                        null);
        }
        catch (IllegalArgumentException e) {
          // do nothing, package already defined by some other thread
        }
      }
    }

    byte[] b = res.getBytes();
    return _defineClass(name, b);
  }

  protected Class _defineClass(final String name, final byte[] b) {
    return defineClass(name, b, 0, b.length);
  }

  @Override
<<<<<<< HEAD
  @Nullable  // Accessed from PluginClassLoader via reflection // TODO do we need it?
  public URL findResource(final String name) {
    URL res = findResourceImpl(name);
    return res == null ? (myFallback == null ? null : myFallback.getResource(name)) : res;
  }

  protected URL findResourceImpl(final String name) {
    Resource res = _getResource(name);
=======
  public URL findResource(String name) {
    Resource res = findResourceImpl(name);
>>>>>>> 76f5832e
    return res != null ? res.getURL() : null;
  }

  @Nullable
  private Resource findResourceImpl(String name) {
    String n = FileUtil.toCanonicalUriPath(name);
    Resource resource = getClassPath().getResource(n, true);
    if (resource == null && n.startsWith("/")) { // compatibility with existing code, non-standard classloader behavior
      resource = getClassPath().getResource(n.substring(1), true);
    }
    return resource;
  }

  @Nullable
  @Override
  public InputStream getResourceAsStream(String name) {
    if (myAllowBootstrapResources) {
      return super.getResourceAsStream(name);
    }
    try {
<<<<<<< HEAD
      Resource res = _getResource(name);
      if (res == null) {
        if (myFallback == null ) {
          return null;
        } else {
          return myFallback.getResourceAsStream(name);
        }
      }
      return res.getInputStream();
=======
      Resource res = findResourceImpl(name);
      return res != null ? res.getInputStream() : null;
>>>>>>> 76f5832e
    }
    catch (IOException e) {
      return null;
    }
  }

  @Override
  protected Enumeration<URL> findResources(String name) throws IOException {
    return getClassPath().getResources(name, true);
  }

  public static void loadPlatformLibrary(@NotNull String libName) {
    String libFileName = mapLibraryName(libName);

    final String libPath;
    final File libFile = PathManager.findBinFile(libFileName);

    if (libFile != null) {
      libPath = libFile.getAbsolutePath();
    }
    else {
      if (!new File(libPath = PathManager.getHomePathFor(IdeaWin32.class) + "/bin/" + libFileName).exists()) {
        File libDir = new File(PathManager.getBinPath());
        throw new UnsatisfiedLinkError("'" + libFileName + "' not found in '" + libDir + "' among " + Arrays.toString(libDir.list()));
      }
    }

    System.load(libPath);
  }

  private static String mapLibraryName(String libName) {
    String baseName = libName;
    if (SystemInfo.is64Bit) {
      baseName = baseName.replace("32", "") + "64";
    }
    String fileName = System.mapLibraryName(baseName);
    if (SystemInfo.isMac) {
      fileName = fileName.replace(".jnilib", ".dylib");
    }
    return fileName;
  }

  // called by a parent class on Java 7+
  @SuppressWarnings("unused")
  protected Object getClassLoadingLock(String className) {
    //noinspection RedundantStringConstructorCall
    return myClassNameInterner != null ? myClassNameInterner.intern(new String(className)) : this;
  }

  /**
   * An interface for a pool to store internal class loader caches, that can be shared between several different class loaders,
   * if they contain the same URLs in their class paths.<p/>
   *
   * The implementation is subject to change so one shouldn't rely on it.
   *
   * @see #createCachePool()
   * @see Builder#useCache(CachePool, CachingCondition)
   */
  public interface CachePool { }

  /**
   * A condition to customize the caching policy when using {@link CachePool}. This might be needed when a class loader is used on a directory
   * that's being written into, to avoid the situation when a resource path is cached as nonexistent but then a file actually appears there,
   * and other class loaders with the same caching pool should have access to these new resources. This can happen during compilation process
   * with several module outputs.
   */
  public interface CachingCondition {
    /**
     * @return whether the internal information should be cached for files in a specific classpath component URL: inside the directory or
     * a jar.
     */
    boolean shouldCacheData(@NotNull URL url);
  }

  /**
   * @return a new pool to be able to share internal class loader caches between several different class loaders, if they contain the same URLs
   * in their class paths.
   */
  @NotNull
  public static CachePool createCachePool() {
    return new CachePoolImpl();
  }
}<|MERGE_RESOLUTION|>--- conflicted
+++ resolved
@@ -92,17 +92,11 @@
     private boolean myUsePersistentClasspathIndex;
     private boolean myAcceptUnescaped;
     private boolean myPreload = true;
-<<<<<<< HEAD
-    private boolean myAllowBootstrapResources = false;
-    @Nullable private CachePoolImpl myCachePool = null;
-    @Nullable private CachingCondition myCachingCondition = null;
-    private ClassLoader myFallback;
-=======
     private boolean myAllowBootstrapResources;
     private boolean myErrorOnMissingJar = true;
     @Nullable private CachePoolImpl myCachePool;
     @Nullable private CachingCondition myCachingCondition;
->>>>>>> 76f5832e
+    private ClassLoader myFallback;
 
     private Builder() { }
 
@@ -252,12 +246,7 @@
 
   @Nullable
   protected Class _findClass(@NotNull String name) {
-<<<<<<< HEAD
-    Resource res = getClassPath().getResource(name.replace('.', '/').concat(CLASS_EXTENSION), false);
-
-=======
     Resource res = getClassPath().getResource(name.replace('.', '/') + CLASS_EXTENSION, false);
->>>>>>> 76f5832e
     if (res == null) {
       if (myFallback != null) {
         try {
@@ -310,20 +299,10 @@
   }
 
   @Override
-<<<<<<< HEAD
   @Nullable  // Accessed from PluginClassLoader via reflection // TODO do we need it?
   public URL findResource(final String name) {
-    URL res = findResourceImpl(name);
-    return res == null ? (myFallback == null ? null : myFallback.getResource(name)) : res;
-  }
-
-  protected URL findResourceImpl(final String name) {
-    Resource res = _getResource(name);
-=======
-  public URL findResource(String name) {
     Resource res = findResourceImpl(name);
->>>>>>> 76f5832e
-    return res != null ? res.getURL() : null;
+    return res == null ? (myFallback == null ? null : myFallback.getResource(name)) : res.getURL();
   }
 
   @Nullable
@@ -343,8 +322,7 @@
       return super.getResourceAsStream(name);
     }
     try {
-<<<<<<< HEAD
-      Resource res = _getResource(name);
+      Resource res = findResourceImpl(name);
       if (res == null) {
         if (myFallback == null ) {
           return null;
@@ -353,10 +331,6 @@
         }
       }
       return res.getInputStream();
-=======
-      Resource res = findResourceImpl(name);
-      return res != null ? res.getInputStream() : null;
->>>>>>> 76f5832e
     }
     catch (IOException e) {
       return null;
