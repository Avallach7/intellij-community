/*
 * Copyright 2000-2017 JetBrains s.r.o. Use of this source code is governed by the Apache 2.0 license that can be found in the LICENSE file.
 */
package com.intellij.usages.impl;

import com.intellij.find.FindManager;
import com.intellij.icons.AllIcons;
import com.intellij.ide.*;
import com.intellij.ide.actions.CloseTabToolbarAction;
import com.intellij.ide.actions.exclusion.ExclusionHandler;
import com.intellij.navigation.NavigationItem;
import com.intellij.openapi.Disposable;
import com.intellij.openapi.actionSystem.*;
import com.intellij.openapi.application.ApplicationManager;
import com.intellij.openapi.application.ReadAction;
import com.intellij.openapi.command.CommandProcessor;
import com.intellij.openapi.extensions.Extensions;
import com.intellij.openapi.progress.ProgressIndicator;
import com.intellij.openapi.progress.util.ProgressWrapper;
import com.intellij.openapi.project.DumbService;
import com.intellij.openapi.project.IndexNotReadyException;
import com.intellij.openapi.project.Project;
import com.intellij.openapi.ui.Messages;
import com.intellij.openapi.ui.SimpleToolWindowPanel;
import com.intellij.openapi.ui.Splitter;
import com.intellij.openapi.util.*;
import com.intellij.openapi.vfs.ReadonlyStatusHandler;
import com.intellij.openapi.vfs.VfsUtilCore;
import com.intellij.openapi.vfs.VirtualFile;
import com.intellij.pom.Navigatable;
import com.intellij.psi.PsiDocumentManager;
import com.intellij.psi.PsiInvalidElementAccessException;
import com.intellij.psi.SmartPointerManager;
import com.intellij.psi.SmartPsiElementPointer;
import com.intellij.psi.impl.PsiDocumentManagerBase;
import com.intellij.ui.*;
import com.intellij.ui.components.JBLabel;
import com.intellij.ui.components.JBPanelWithEmptyText;
import com.intellij.ui.components.JBTabbedPane;
import com.intellij.ui.content.Content;
import com.intellij.ui.treeStructure.Tree;
import com.intellij.usageView.UsageInfo;
import com.intellij.usageView.UsageViewBundle;
import com.intellij.usageView.UsageViewManager;
import com.intellij.usages.*;
import com.intellij.usages.rules.*;
import com.intellij.util.Alarm;
import com.intellij.util.Consumer;
import com.intellij.util.EditSourceOnDoubleClickHandler;
import com.intellij.util.ReflectionUtil;
import com.intellij.util.concurrency.EdtExecutorService;
import com.intellij.util.containers.ContainerUtil;
import com.intellij.util.containers.LinkedMultiMap;
import com.intellij.util.containers.MultiMap;
import com.intellij.util.containers.Queue;
import com.intellij.util.enumeration.EmptyEnumeration;
import com.intellij.util.messages.MessageBusConnection;
import com.intellij.util.ui.DialogUtil;
import com.intellij.util.ui.JBUI;
import com.intellij.util.ui.UIUtil;
import com.intellij.util.ui.tree.TreeModelAdapter;
import com.intellij.util.ui.tree.TreeUtil;
import gnu.trove.THashSet;
import gnu.trove.TIntArrayList;
import org.jetbrains.annotations.NonNls;
import org.jetbrains.annotations.NotNull;
import org.jetbrains.annotations.Nullable;
import org.jetbrains.annotations.TestOnly;

import javax.swing.*;
import javax.swing.event.*;
import javax.swing.plaf.TreeUI;
import javax.swing.plaf.basic.BasicTreeUI;
import javax.swing.tree.*;
import java.awt.*;
import java.awt.event.*;
import java.util.*;
import java.util.List;
import java.util.concurrent.ConcurrentHashMap;
import java.util.concurrent.Future;
import java.util.concurrent.ScheduledFuture;
import java.util.concurrent.TimeUnit;
import java.util.stream.Collectors;
import java.util.stream.Stream;

import com.intellij.util.containers.Queue;

/**
 * @author max
 */
public class UsageViewImpl implements UsageView {
  @NonNls public static final String SHOW_RECENT_FIND_USAGES_ACTION_ID = "UsageView.ShowRecentFindUsages";

  private final UsageNodeTreeBuilder myBuilder;
  private MyPanel myRootPanel; // accessed in EDT only
  private JTree myTree; // accessed in EDT only
  private final ScheduledFuture<?> myFireEventsFuture;
  private Content myContent;

  private final UsageViewPresentation myPresentation;
  private final UsageTarget[] myTargets;
  private final Factory<UsageSearcher> myUsageSearcherFactory;
  private final Project myProject;

  private volatile boolean mySearchInProgress = true;
  private final ExporterToTextFile myTextFileExporter = new ExporterToTextFile(this, getUsageViewSettings());
  private final Alarm myUpdateAlarm = new Alarm(Alarm.ThreadToUse.SWING_THREAD);

  private final ExclusionHandler<DefaultMutableTreeNode> myExclusionHandler;
  private final Map<Usage, UsageNode> myUsageNodes = new ConcurrentHashMap<>();
  public static final UsageNode NULL_NODE = new UsageNode(null, NullUsage.INSTANCE);
  private final ButtonPanel myButtonPanel;
  private boolean myNeedUpdateButtons;
  private final JComponent myAdditionalComponent = new JPanel(new BorderLayout());
  private volatile boolean isDisposed;
  private volatile boolean myChangesDetected;
  public static final Comparator<Usage> USAGE_COMPARATOR = (o1, o2) -> {
    if (o1 == o2) return 0;
    if (o1 == NULL_NODE) return -1;
    if (o2 == NULL_NODE) return 1;
    if (o1 instanceof Comparable && o2 instanceof Comparable && o1.getClass() == o2.getClass()) {
      //noinspection unchecked
      final int selfcompared = ((Comparable<Usage>)o1).compareTo(o2);
      if (selfcompared != 0) return selfcompared;

      if (o1 instanceof UsageInFile && o2 instanceof UsageInFile) {
        UsageInFile u1 = (UsageInFile)o1;
        UsageInFile u2 = (UsageInFile)o2;

        VirtualFile f1 = u1.getFile();
        VirtualFile f2 = u2.getFile();

        if (f1 != null && f1.isValid() && f2 != null && f2.isValid()) {
          return f1.getPresentableUrl().compareTo(f2.getPresentableUrl());
        }
      }

      return 0;
    }
    return o1.toString().compareTo(o2.toString());
  };
  @NonNls public static final String HELP_ID = "ideaInterface.find";
  private UsageContextPanel myCurrentUsageContextPanel;
  private List<UsageContextPanel.Provider> myUsageContextPanelProviders;
  private UsageContextPanel.Provider myCurrentUsageContextProvider;

  private JPanel myCentralPanel;

  private final GroupNode myRoot;
  private final UsageViewTreeModelBuilder myModel;
  private final Object lock = new Object();
  private Splitter myPreviewSplitter;
  private volatile ProgressIndicator associatedProgress; // the progress that current find usages is running under

  // true if usages tree is currently expanding
  // (either at the end of find usages thanks to the 'expand usages after find' setting or
  // because the user pressed 'expand all' button. During this, some ugly hacks applied
  // to speed up the expanding (see getExpandedDescendants() here and UsageViewTreeCellRenderer.customizeCellRenderer())
  private boolean expandingAll;
  private final UsageViewTreeCellRenderer myUsageViewTreeCellRenderer;
  private Usage myOriginUsage;
  @Nullable private Runnable myRerunActivity;
  private boolean myDisposeSmartPointersOnClose = true;
  private final Queue<Future<?>> updateRequests = new Queue<>(10); // guarded by insertionRequests

  public UsageViewImpl(@NotNull final Project project,
                       @NotNull UsageViewPresentation presentation,
                       @NotNull UsageTarget[] targets,
                       Factory<UsageSearcher> usageSearcherFactory) {
    // fire events every 50 ms, not more often to batch requests
    myFireEventsFuture = EdtExecutorService.getScheduledExecutorInstance().scheduleWithFixedDelay(this::fireEvents, 50, 50, TimeUnit.MILLISECONDS);
    Disposer.register(this, ()-> myFireEventsFuture.cancel(false));

    myPresentation = presentation;
    myTargets = targets;
    myUsageSearcherFactory = usageSearcherFactory;
    myProject = project;

    myButtonPanel = new ButtonPanel();

    myModel = new UsageViewTreeModelBuilder(myPresentation, targets);
    myRoot = (GroupNode)myModel.getRoot();

    UsageModelTracker myModelTracker = new UsageModelTracker(project);
    Disposer.register(this, myModelTracker);

    myBuilder = new UsageNodeTreeBuilder(myTargets, getActiveGroupingRules(project, getUsageViewSettings()), getActiveFilteringRules(project), myRoot, myProject);

    final MessageBusConnection messageBusConnection = myProject.getMessageBus().connect(this);
    messageBusConnection.subscribe(UsageFilteringRuleProvider.RULES_CHANGED, this::rulesChanged);

    myUsageViewTreeCellRenderer = new UsageViewTreeCellRenderer(this);
    if (!myPresentation.isDetachedMode()) {
      UIUtil.invokeLaterIfNeeded(() -> {
        // lock here to avoid concurrent execution of this init and dispose in other thread
        synchronized (lock) {
          if (isDisposed) return;
          myTree = new Tree(myModel) {
            {
              ToolTipManager.sharedInstance().registerComponent(this);
              setHorizontalAutoScrollingEnabled(false);
            }

            @Override
            public boolean isRootVisible() {
              return false;  // to avoid re-building model when it calls setRootVisible(true)
            }

            @Override
            public String getToolTipText(MouseEvent e) {
              TreePath path = getPathForLocation(e.getX(), e.getY());
              if (path != null) {
                if (getCellRenderer() instanceof UsageViewTreeCellRenderer) {
                  return UsageViewTreeCellRenderer.getTooltipFromPresentation(path.getLastPathComponent());
                }
              }
              return null;
            }

            @Override
            public boolean isPathEditable(final TreePath path) {
              return path.getLastPathComponent() instanceof UsageViewTreeModelBuilder.TargetsRootNode;
            }

            // hack to avoid quadratic expandAll()
            @Override
            public Enumeration<TreePath> getExpandedDescendants(TreePath parent) {
              return expandingAll ? EmptyEnumeration.getInstance() : super.getExpandedDescendants(parent);
            }
          };
          myTree.setName("UsageViewTree");

          myRootPanel = new MyPanel(myTree);
          Disposer.register(this, myRootPanel);
          myTree.setModel(myModel);

          myRootPanel.setLayout(new BorderLayout());

          SimpleToolWindowPanel toolWindowPanel = new SimpleToolWindowPanel(false, true);
          myRootPanel.add(toolWindowPanel, BorderLayout.CENTER);

          JPanel toolbarPanel = new JPanel(new BorderLayout());
          toolbarPanel.add(createActionsToolbar(), BorderLayout.WEST);
          toolbarPanel.add(createFiltersToolbar(), BorderLayout.CENTER);
          toolWindowPanel.setToolbar(toolbarPanel);

          myCentralPanel = new JPanel(new BorderLayout());
          setupCentralPanel();

          initTree();
          toolWindowPanel.setContent(myCentralPanel);

          myTree.setCellRenderer(myUsageViewTreeCellRenderer);
          //noinspection SSBasedInspection
          SwingUtilities.invokeLater(() -> {
            if (isDisposed || myProject.isDisposed()) return;
            collapseAll();
          });

          myModelTracker.addListener(isPropertyChange-> {
            if (!isPropertyChange) {
              myChangesDetected = true;
            }
            updateLater();
          }, this);

          if (myPresentation.isShowCancelButton()) {
            addButtonToLowerPane(this::close, UsageViewBundle.message("usage.view.cancel.button"));
          }

          myTree.getSelectionModel().addTreeSelectionListener(new TreeSelectionListener() {
            @Override
            public void valueChanged(final TreeSelectionEvent e) {
              //noinspection SSBasedInspection
              SwingUtilities.invokeLater(() -> {
                if (isDisposed || myProject.isDisposed()) return;
                updateOnSelectionChanged();
                myNeedUpdateButtons = true;
              });
            }
          });
          myModel.addTreeModelListener(new TreeModelAdapter() {
            @Override
            protected void process(TreeModelEvent event, EventType type) {
              myNeedUpdateButtons = true;
            }
          });

          myTree.addFocusListener(new FocusAdapter() {
            @Override
            public void focusGained(FocusEvent e) {
              if (rulesChanged) {
                rulesChanged = false;
                rulesChanged();
              }
            }
          });
        }
      });
    }
    myExclusionHandler = new ExclusionHandler<DefaultMutableTreeNode>() {
      @Override
      public boolean isNodeExclusionAvailable(@NotNull DefaultMutableTreeNode node) {
        return node instanceof UsageNode;
      }

      @Override
      public boolean isNodeExcluded(@NotNull DefaultMutableTreeNode node) {
        return ((UsageNode)node).isDataExcluded();
      }

      @Override
      public void excludeNode(@NotNull DefaultMutableTreeNode node) {
        Set<Node> nodes = new HashSet<>();
        collectAllChildNodes(node, nodes);
        collectParentNodes(node, nodes, true);
        setExcludeNodes(nodes, true);
      }

      // include the parent if its all children (except the "node" itself) excluded flags are "almostAllChildrenExcluded"
      private void collectParentNodes(DefaultMutableTreeNode node, Set<Node> nodes, boolean almostAllChildrenExcluded) {
        TreeNode parent = node.getParent();
        if (parent == myRoot || !(parent instanceof GroupNode)) return;
        GroupNode parentNode = (GroupNode)parent;
        List<Node> otherNodes =
          parentNode.getChildren().stream().filter(n -> n.isExcluded() != almostAllChildrenExcluded).collect(Collectors.toList());
        if (otherNodes.size() == 1 && otherNodes.get(0) == node) {
          nodes.add(parentNode);
          collectParentNodes(parentNode, nodes, almostAllChildrenExcluded);
        }
      }

      private void setExcludeNodes(@NotNull Set<Node> nodes, boolean excluded) {
        for (Node node : nodes) {
          node.setExcluded(excluded, edtNodeChangedQueue);
        }
        updateImmediatelyNodesUpToRoot(nodes);
      }

      @Override
      public void includeNode(@NotNull DefaultMutableTreeNode node) {
        Set<Node> nodes = new HashSet<>();
        collectAllChildNodes(node, nodes);
        collectParentNodes(node, nodes, false);
        setExcludeNodes(nodes, false);
      }

      @Override
      public boolean isActionEnabled(boolean isExcludeAction) {
        return getPresentation().isExcludeAvailable();
      }

      @Override
      public void onDone(boolean isExcludeAction) {
         if (myRootPanel.hasNextOccurence()) {
           myRootPanel.goNextOccurence();
         }
      }
    };
  }

  @NotNull
  UsageViewSettings getUsageViewSettings() {
    return UsageViewSettings.getInstance();
  }

  // nodes just changed: parent node -> changed child
  // this collection is needed for firing javax.swing.tree.DefaultTreeModel.nodesChanged() events in batch
  // has to be linked because events for child nodes should be fired after events for parent nodes
  private final MultiMap<Node, Node> changedNodesToFire = new LinkedMultiMap<>(); // guarded by changedNodesToFire

  private final Consumer<Node> edtNodeChangedQueue = node -> {
    if (!getPresentation().isDetachedMode()) {
      synchronized (changedNodesToFire) {
        changedNodesToFire.putValue((Node)node.getParent(), node);
      }
    }
  };

  // parent nodes under which the child node was just inserted.
  // it is needed for firing javax.swing.tree.DefaultTreeModel.fireTreeNodesInserted() events in batch
  // has to be linked because events for child nodes should be fired after events for parent nodes
  private final Set<Node> nodesInsertedUnder = new LinkedHashSet<>(); // guarded by nodesInsertedUnder

  private final Consumer<Node> edtNodeInsertedUnderQueue = (@NotNull Node parent) -> {
    if (!getPresentation().isDetachedMode()) {
      synchronized (nodesInsertedUnder) {
        nodesInsertedUnder.add(parent);
      }
    }
  };

  // this method is called regularly every 50ms to fire events in batch
  private void fireEvents() {
    ApplicationManager.getApplication().assertIsDispatchThread();
    List<Node> insertedUnder;
    synchronized (nodesInsertedUnder) {
      insertedUnder = new ArrayList<>(nodesInsertedUnder);
      nodesInsertedUnder.clear();
    }
    // for each node synchronize its Swing children (javax.swing.tree.DefaultMutableTreeNode.children)
    // and its model children (com.intellij.usages.impl.GroupNode.getChildren())
    // by issuing corresponding javax.swing.tree.DefaultMutableTreeNode.insert() and then javax.swing.tree.DefaultTreeModel.nodesWereInserted()
    TIntArrayList indicesToFire = new TIntArrayList();
    List<Node> nodesToFire = new ArrayList<>();
    for (Node parentNode : insertedUnder) {
      List<Node> swingChildren = ((GroupNode)parentNode).getSwingChildren();
      synchronized (parentNode) {
        List<Node> modelChildren = ((GroupNode)parentNode).getChildren();
        assert modelChildren.size() >= swingChildren.size();

        int k = 0; // index in swingChildren
        for (int i = 0; i < modelChildren.size(); i++) {
          Node modelNode = modelChildren.get(i);
          Node swingNode = k >= swingChildren.size() ? null : swingChildren.get(k);
          if (swingNode == modelNode) {
            k++;
            continue;
          }
          parentNode.insertNewNode(modelNode, i);
          indicesToFire.add(i);
          nodesToFire.add(modelNode);
          if (k==i) k++; // ignore just inserted node
          if (modelNode instanceof UsageNode) {
            Node parent = (Node)modelNode.getParent();
            if (parent instanceof GroupNode) {
              ((GroupNode)parent).incrementUsageCount();
            }
          }
        }
      }

      myModel.fireTreeNodesInserted(parentNode, myModel.getPathToRoot(parentNode), indicesToFire.toNativeArray(), nodesToFire.toArray(new Node[0]));
      nodesToFire.clear();
      indicesToFire.clear();
    }

    // group nodes from changedNodesToFire by their parents and issue corresponding javax.swing.tree.DefaultTreeModel.fireTreeNodesChanged()
    List<Map.Entry<Node, Collection<Node>>> changed;
    synchronized (changedNodesToFire) {
      changed = new ArrayList<>(changedNodesToFire.entrySet());
      changedNodesToFire.clear();
    }
    for (Map.Entry<Node, Collection<Node>> entry : changed) {
      Node parentNode = entry.getKey();
      Set<Node> childrenToUpdate = new THashSet<>(entry.getValue());

      for (int i = 0; i < parentNode.getChildCount(); i++) {
        Node childNode = (Node)parentNode.getChildAt(i);
        if (childrenToUpdate.contains(childNode)) {
          nodesToFire.add(childNode);
          indicesToFire.add(i);
        }
      }

      myModel.fireTreeNodesChanged(parentNode, myModel.getPathToRoot(parentNode), indicesToFire.toNativeArray(), nodesToFire.toArray(new Node[0]));
      nodesToFire.clear();
      indicesToFire.clear();
    }
  }
  @Override
  public void searchFinished() {
    drainQueuedUsageNodes();
    setSearchInProgress(false);
  }

  @Override
  public boolean searchHasBeenCancelled() {
    ProgressIndicator progress = associatedProgress;
    return progress != null && progress.isCanceled();
  }

  @Override
  public void cancelCurrentSearch() {
    ProgressIndicator progress = associatedProgress;
    if (progress != null) {
      ProgressWrapper.unwrap(progress).cancel();
    }
  }

  private void clearRendererCache() {
    ApplicationManager.getApplication().assertIsDispatchThread();
    if (expandingAll) return; // to avoid quadratic row enumeration
    // clear renderer cache of node preferred size
    TreeUI ui = myTree.getUI();
    if (ui instanceof BasicTreeUI) {
      AbstractLayoutCache treeState = ReflectionUtil.getField(BasicTreeUI.class, ui, AbstractLayoutCache.class, "treeState");
      Rectangle visibleRect = myTree.getVisibleRect();
      int rowForLocation = myTree.getClosestRowForLocation(0, visibleRect.y);
      int visibleRowCount = getVisibleRowCount();
      List<Node> toUpdate = new ArrayList<>();
      for (int i = rowForLocation + visibleRowCount + 1; i >= rowForLocation; i--) {
        final TreePath eachPath = myTree.getPathForRow(i);
        if (eachPath == null) continue;

        treeState.invalidatePathBounds(eachPath);
        Object node = eachPath.getLastPathComponent();
        if (node instanceof UsageNode) {
          toUpdate.add((Node)node);
        }
      }
      queueUpdateBulk(toUpdate, ()->{
        if (!isDisposed()) {
          myTree.repaint(visibleRect);
        }
      });
    }
    else {
      myTree.setCellRenderer(myUsageViewTreeCellRenderer);
    }
  }

  private int getVisibleRowCount() {
    ApplicationManager.getApplication().assertIsDispatchThread();
    // myTree.getVisibleRowCount returns 20
    return TreeUtil.getVisibleRowCountForFixedRowHeight(myTree);
  }

  private void setupCentralPanel() {
    ApplicationManager.getApplication().assertIsDispatchThread();

    myCentralPanel.removeAll();
    disposeUsageContextPanels();

    JScrollPane treePane = ScrollPaneFactory.createScrollPane(myTree);
    // add reaction to scrolling:
    // since the UsageViewTreeCellRenderer ignores invisible nodes (outside the viewport), their preferred size is incorrect
    // and we need to recalculate them when the node scrolled into the visible rectangle
    treePane.getViewport().addChangeListener(__ -> clearRendererCache());
    myPreviewSplitter = new OnePixelSplitter(false, 0.5f, 0.1f, 0.9f);
    myPreviewSplitter.setFirstComponent(treePane);

    myCentralPanel.add(myPreviewSplitter, BorderLayout.CENTER);

    if (isPreviewUsages()) {
      myPreviewSplitter.setProportion(getUsageViewSettings().getPreviewUsagesSplitterProportion());
      final JBTabbedPane tabbedPane = new JBTabbedPane(SwingConstants.BOTTOM){
        @NotNull
        @Override
        protected Insets getInsetsForTabComponent() {
          return new Insets(0,0,0,0);
        }
      };

      UsageContextPanel.Provider[] extensions = Extensions.getExtensions(UsageContextPanel.Provider.EP_NAME, myProject);
      myUsageContextPanelProviders = ContainerUtil.filter(extensions, provider -> provider.isAvailableFor(this));
      Map<String, JComponent> components = new LinkedHashMap<>();
      for (UsageContextPanel.Provider provider : myUsageContextPanelProviders) {
        JComponent component;
        if (myCurrentUsageContextProvider == null || myCurrentUsageContextProvider == provider) {
          myCurrentUsageContextProvider = provider;
          myCurrentUsageContextPanel = provider.create(this);
          component = myCurrentUsageContextPanel.createComponent();
        }
        else {
          component = new JLabel();
        }
        components.put(provider.getTabTitle(), component);
      }
      JBPanelWithEmptyText panel = new JBPanelWithEmptyText(new BorderLayout());
      if (components.size() == 1) {
        panel.add(components.values().iterator().next(), BorderLayout.CENTER);
      } else {
        for (Map.Entry<String, JComponent> entry : components.entrySet()) {
          tabbedPane.addTab(entry.getKey(), entry.getValue());
        }
        int index = myUsageContextPanelProviders.indexOf(myCurrentUsageContextProvider);
        tabbedPane.setSelectedIndex(index);
        tabbedPane.addChangeListener(e -> {
          int currentIndex = tabbedPane.getSelectedIndex();
          UsageContextPanel.Provider selectedProvider = myUsageContextPanelProviders.get(currentIndex);
          if (selectedProvider != myCurrentUsageContextProvider) {
            tabSelected(selectedProvider);
          }
        });
        panel.add(tabbedPane, BorderLayout.CENTER);
      }
      myPreviewSplitter.setSecondComponent(panel);
    }
    else {
      myPreviewSplitter.setProportion(1);
    }

    myCentralPanel.add(myAdditionalComponent, BorderLayout.SOUTH);
    myAdditionalComponent.add(myButtonPanel, BorderLayout.SOUTH);

    myRootPanel.revalidate();
    myRootPanel.repaint();
  }

  private void tabSelected(@NotNull final UsageContextPanel.Provider provider) {
    myCurrentUsageContextProvider = provider;
    setupCentralPanel();
    updateOnSelectionChanged();
  }

  private void disposeUsageContextPanels() {
    if (myCurrentUsageContextPanel != null) {
      saveSplitterProportions();
      Disposer.dispose(myCurrentUsageContextPanel);
      myCurrentUsageContextPanel = null;
    }
  }

  public boolean isPreviewUsages() {
    return myPresentation.isReplaceMode() ? getUsageViewSettings().isReplacePreviewUsages() : getUsageViewSettings().isPreviewUsages();
  }

  public void setPreviewUsages(boolean state) {
    if (myPresentation.isReplaceMode()) {
      getUsageViewSettings().setReplacePreviewUsages(state);
    } else {
      getUsageViewSettings().setPreviewUsages(state);
    }
  }

  @NotNull
  private static UsageFilteringRule[] getActiveFilteringRules(final Project project) {
    final UsageFilteringRuleProvider[] providers = Extensions.getExtensions(UsageFilteringRuleProvider.EP_NAME);
    List<UsageFilteringRule> list = new ArrayList<>(providers.length);
    for (UsageFilteringRuleProvider provider : providers) {
      ContainerUtil.addAll(list, provider.getActiveRules(project));
    }
    return list.toArray(UsageFilteringRule.EMPTY_ARRAY);
  }

  @NotNull
  private static UsageGroupingRule[] getActiveGroupingRules(@NotNull final Project project, @NotNull UsageViewSettings usageViewSettings) {
    final UsageGroupingRuleProvider[] providers = Extensions.getExtensions(UsageGroupingRuleProvider.EP_NAME);
    List<UsageGroupingRule> list = new ArrayList<>(providers.length);
    for (UsageGroupingRuleProvider provider : providers) {
      ContainerUtil.addAll(list, provider.getActiveRules(project, usageViewSettings));
    }

    Collections.sort(list, Comparator.comparingInt(UsageGroupingRule::getRank));
    return list.toArray(UsageGroupingRule.EMPTY_ARRAY);
  }

  private void initTree() {
    ApplicationManager.getApplication().assertIsDispatchThread();
    myTree.setShowsRootHandles(true);
    SmartExpander.installOn(myTree);
    TreeUtil.installActions(myTree);
    EditSourceOnDoubleClickHandler.install(myTree);
    myTree.addKeyListener(new KeyAdapter() {
      @Override
      public void keyPressed(KeyEvent e) {
        if (KeyEvent.VK_ENTER == e.getKeyCode()) {
          TreePath leadSelectionPath = myTree.getLeadSelectionPath();
          if (leadSelectionPath == null) return;

          DefaultMutableTreeNode node = (DefaultMutableTreeNode)leadSelectionPath.getLastPathComponent();
          if (node instanceof UsageNode) {
            final Usage usage = ((UsageNode)node).getUsage();
            usage.navigate(false);
            usage.highlightInEditor();
          }
          else if (node.isLeaf()) {
            Navigatable navigatable = getNavigatableForNode(node);
            if (navigatable != null && navigatable.canNavigate()) {
              navigatable.navigate(false);
            }
          }
        }
      }
    });

    TreeUtil.selectFirstNode(myTree);
    PopupHandler.installPopupHandler(myTree, IdeActions.GROUP_USAGE_VIEW_POPUP, ActionPlaces.USAGE_VIEW_POPUP);

    myTree.addTreeExpansionListener(new TreeExpansionListener() {
      @Override
      public void treeExpanded(TreeExpansionEvent event) {
        clearRendererCache();

        TreePath path = event.getPath();
        Object component = path.getLastPathComponent();
        if (component instanceof Node) {
          Node node = (Node)component;
          if (!expandingAll && node.needsUpdate()) {
            List<Node> toUpdate = new ArrayList<>();
            checkNodeValidity(node, path, toUpdate);
            queueUpdateBulk(toUpdate, EmptyRunnable.getInstance());
          }
        }
      }

      @Override
      public void treeCollapsed(TreeExpansionEvent event) {
        clearRendererCache();
      }
    });

    TreeUIHelper.getInstance().installTreeSpeedSearch(myTree, o -> {
      Object value = o.getLastPathComponent();
      TreeCellRenderer renderer = myTree.getCellRenderer();
      if (renderer instanceof UsageViewTreeCellRenderer) {
        UsageViewTreeCellRenderer coloredRenderer = (UsageViewTreeCellRenderer)renderer;
        return coloredRenderer.getPlainTextForNode(value);
      }
      return value == null ? null : value.toString();
    }, true);
  }

  @NotNull
  private JComponent createActionsToolbar() {
    ApplicationManager.getApplication().assertIsDispatchThread();

    DefaultActionGroup group = new DefaultActionGroup() {
      @Override
      public void update(AnActionEvent e) {
        super.update(e);
        myButtonPanel.update();
      }

      @Override
      public boolean isDumbAware() {
        return true;
      }
    };

    AnAction[] actions = createActions();
    for (final AnAction action : actions) {
      if (action != null) {
        group.add(action);
      }
    }
    return toUsageViewToolbar(group);
  }

  @NotNull
  private JComponent toUsageViewToolbar(@NotNull DefaultActionGroup group) {
    ApplicationManager.getApplication().assertIsDispatchThread();
    ActionToolbar actionToolbar = ActionManager.getInstance().createActionToolbar(ActionPlaces.USAGE_VIEW_TOOLBAR, group, false);
    actionToolbar.setTargetComponent(myRootPanel);
    return actionToolbar.getComponent();
  }

  @SuppressWarnings("WeakerAccess") // used in rider
  protected boolean isPreviewUsageActionEnabled() {
    return true;
  }

  @NotNull
  private JComponent createFiltersToolbar() {
    ApplicationManager.getApplication().assertIsDispatchThread();
    final DefaultActionGroup group = new DefaultActionGroup();

    final AnAction[] groupingActions = createGroupingActions();
    for (AnAction groupingAction : groupingActions) {
      group.add(groupingAction);
    }

    addFilteringActions(group);
    if (isPreviewUsageActionEnabled()) {
      group.add(new PreviewUsageAction(this));
    }

    group.add(new SortMembersAlphabeticallyAction(this));
    return toUsageViewToolbar(group);
  }

  public void addFilteringActions(@NotNull DefaultActionGroup group) {
    ApplicationManager.getApplication().assertIsDispatchThread();
    if (getPresentation().isMergeDupLinesAvailable()) {
      final MergeDupLines mergeDupLines = new MergeDupLines();
      final JComponent component = myRootPanel;
      if (component != null) {
        mergeDupLines.registerCustomShortcutSet(mergeDupLines.getShortcutSet(), component, this);
      }
      group.add(mergeDupLines);
    }

    final UsageFilteringRuleProvider[] providers = Extensions.getExtensions(UsageFilteringRuleProvider.EP_NAME);
    for (UsageFilteringRuleProvider provider : providers) {
      AnAction[] actions = provider.createFilteringActions(this);
      for (AnAction action : actions) {
        group.add(action);
      }
    }
  }

  @NotNull
  protected AnAction[] createActions() {
    ApplicationManager.getApplication().assertIsDispatchThread();
    final TreeExpander treeExpander = new TreeExpander() {
      @Override
      public void expandAll() {
        UsageViewImpl.this.expandAll();
        getUsageViewSettings().setExpanded(true);
      }

      @Override
      public boolean canExpand() {
        return true;
      }

      @Override
      public void collapseAll() {
        UsageViewImpl.this.collapseAll();
        getUsageViewSettings().setExpanded(false);
      }

      @Override
      public boolean canCollapse() {
        return true;
      }
    };

    CommonActionsManager actionsManager = CommonActionsManager.getInstance();

    final JComponent component = getComponent();

    final AnAction expandAllAction = actionsManager.createExpandAllAction(treeExpander, component);
    final AnAction collapseAllAction = actionsManager.createCollapseAllAction(treeExpander, component);

    Disposer.register(this, () -> {
      expandAllAction.unregisterCustomShortcutSet(component);
      collapseAllAction.unregisterCustomShortcutSet(component);
    });


    return new AnAction[] {
      canShowSettings() ? showSettings() : null,
      ActionManager.getInstance().getAction("UsageView.Rerun"),
      new CloseAction(),
      ActionManager.getInstance().getAction(IdeActions.ACTION_PIN_ACTIVE_TAB),
      createRecentFindUsagesAction(),
      expandAllAction,
      collapseAllAction,
      actionsManager.createPrevOccurenceAction(myRootPanel),
      actionsManager.createNextOccurenceAction(myRootPanel),
      actionsManager.installAutoscrollToSourceHandler(myProject, myTree, new MyAutoScrollToSourceOptionProvider(getUsageViewSettings())),
      actionsManager.createExportToTextFileAction(myTextFileExporter)
    };
  }

  private boolean canShowSettings() {
    if (myTargets.length == 0) return false;
    NavigationItem target = myTargets[0];
    return target instanceof ConfigurableUsageTarget;
  }

  @NotNull
  private AnAction showSettings() {
    final ConfigurableUsageTarget configurableUsageTarget = getConfigurableTarget(myTargets);
    String description = null;
    try {
      description = configurableUsageTarget == null ? null : "Show settings for "+configurableUsageTarget.getLongDescriptiveName();
    }
    catch (IndexNotReadyException ignored) {
    }
    if (description == null) {
      description = "Show find usages settings dialog";
    }
    return new AnAction("Settings...", description, AllIcons.General.ProjectSettings) {
      {
        KeyboardShortcut shortcut = configurableUsageTarget == null ? getShowUsagesWithSettingsShortcut() : configurableUsageTarget.getShortcut();
        if (shortcut != null) {
          registerCustomShortcutSet(new CustomShortcutSet(shortcut), getComponent());
        }
      }

      @Override
      public boolean startInTransaction() {
        return true;
      }

      @Override
      public void update(AnActionEvent e) {
        e.getPresentation().setEnabled(e.getData(CommonDataKeys.EDITOR) == null);
      }

      @Override
      public void actionPerformed(AnActionEvent e) {
        FindManager.getInstance(getProject()).showSettingsAndFindUsages(myTargets);
      }
    };
  }

  private static ConfigurableUsageTarget getConfigurableTarget(@NotNull UsageTarget[] targets) {
    ConfigurableUsageTarget configurableUsageTarget = null;
    if (targets.length != 0) {
      NavigationItem target = targets[0];
      if (target instanceof ConfigurableUsageTarget) {
        configurableUsageTarget = (ConfigurableUsageTarget)target;
      }
    }
    return configurableUsageTarget;
  }

  @NotNull
  private AnAction createRecentFindUsagesAction() {
    AnAction action = ActionManager.getInstance().getAction(SHOW_RECENT_FIND_USAGES_ACTION_ID);
    action.registerCustomShortcutSet(action.getShortcutSet(), getComponent());
    return action;
  }

  @NotNull
  private AnAction[] createGroupingActions() {
    final UsageGroupingRuleProvider[] providers = Extensions.getExtensions(UsageGroupingRuleProvider.EP_NAME);
    List<AnAction> list = new ArrayList<>(providers.length);
    for (UsageGroupingRuleProvider provider : providers) {
      ContainerUtil.addAll(list, provider.createGroupingActions(this));
    }
    return list.toArray(AnAction.EMPTY_ARRAY);
  }

  private boolean shouldTreeReactNowToRuleChanges() {
    ApplicationManager.getApplication().assertIsDispatchThread();
    return myPresentation.isDetachedMode() || myTree.isShowing();
  }

  private boolean rulesChanged;
  private void rulesChanged() {
    ApplicationManager.getApplication().assertIsDispatchThread();
    if (!shouldTreeReactNowToRuleChanges()) {
      rulesChanged = true;
      return;
    }

    final List<UsageState> states = new ArrayList<>();
    if (myTree != null) {
      captureUsagesExpandState(new TreePath(myTree.getModel().getRoot()), states);
    }
    final List<Usage> allUsages = new ArrayList<>(myUsageNodes.keySet());
    Collections.sort(allUsages, USAGE_COMPARATOR);
    final Set<Usage> excludedUsages = getExcludedUsages();
    reset();
    myBuilder.setGroupingRules(getActiveGroupingRules(myProject, getUsageViewSettings()));
    myBuilder.setFilteringRules(getActiveFilteringRules(myProject));
    for (int i = allUsages.size() - 1; i >= 0; i--) {
      Usage usage = allUsages.get(i);
      if (!usage.isValid()) {
        allUsages.remove(i);
        continue;
      }
      if (usage instanceof MergeableUsage) {
        ((MergeableUsage)usage).reset();
      }
    }
    appendUsagesInBulk(allUsages);
    if (myTree != null) {
      excludeUsages(excludedUsages.toArray(Usage.EMPTY_ARRAY));
    }
    if (myCentralPanel != null) {
      setupCentralPanel();
    }
    //noinspection SSBasedInspection
    SwingUtilities.invokeLater(() -> {
      if (isDisposed) return;
      if (myTree != null) {
        restoreUsageExpandState(states);
        updateImmediately();
      }
    });
  }

  private void captureUsagesExpandState(@NotNull TreePath pathFrom, @NotNull Collection<UsageState> states) {
    ApplicationManager.getApplication().assertIsDispatchThread();
    if (!myTree.isExpanded(pathFrom)) {
      return;
    }
    final DefaultMutableTreeNode node = (DefaultMutableTreeNode)pathFrom.getLastPathComponent();
    final int childCount = node.getChildCount();
    for (int idx = 0; idx < childCount; idx++) {
      final TreeNode child = node.getChildAt(idx);
      if (child instanceof UsageNode) {
        final Usage usage = ((UsageNode)child).getUsage();
        states.add(new UsageState(usage, myTree.getSelectionModel().isPathSelected(pathFrom.pathByAddingChild(child))));
      }
      else {
        captureUsagesExpandState(pathFrom.pathByAddingChild(child), states);
      }
    }
  }

  private void restoreUsageExpandState(@NotNull Collection<UsageState> states) {
    ApplicationManager.getApplication().assertIsDispatchThread();
    //always expand the last level group
    final DefaultMutableTreeNode root = (DefaultMutableTreeNode)myTree.getModel().getRoot();
    for (int i = root.getChildCount() - 1; i >= 0; i--) {
      final DefaultMutableTreeNode child = (DefaultMutableTreeNode)root.getChildAt(i);
      if (child instanceof GroupNode){
        final TreePath treePath = new TreePath(child.getPath());
        myTree.expandPath(treePath);
      }
    }
    myTree.getSelectionModel().clearSelection();
    for (final UsageState usageState : states) {
      usageState.restore();
    }
  }

  public void expandAll() {
    ApplicationManager.getApplication().assertIsDispatchThread();
    fireEvents();  // drain all remaining insertion events in the queue

    expandingAll = true;
    try {
      TreeUtil.expandAll(myTree);
    }
    finally {
      expandingAll = false;
    }
    clearRendererCache();
  }

  private void collapseAll() {
    ApplicationManager.getApplication().assertIsDispatchThread();
    fireEvents();
    TreeUtil.collapseAll(myTree, 3);
    TreeUtil.expand(myTree, 2);
  }

  void expandRoot() {
    ApplicationManager.getApplication().assertIsDispatchThread();
    fireEvents();
    TreeUtil.expand(myTree, 1);
  }

  @NotNull
  DefaultMutableTreeNode getModelRoot() {
    ApplicationManager.getApplication().assertIsDispatchThread();
    return (DefaultMutableTreeNode)myTree.getModel().getRoot();
  }

  public void select() {
    // can be null during ctr execution
    //noinspection ConstantConditions
    if (myTree != null) {
      myTree.requestFocusInWindow();
    }
  }

  @NotNull
  public Project getProject() {
    return myProject;
  }

  @Nullable
  public static KeyboardShortcut getShowUsagesWithSettingsShortcut() {
    return ActionManager.getInstance().getKeyboardShortcut("ShowSettingsAndFindUsages");
  }

  static KeyboardShortcut getShowUsagesWithSettingsShortcut(@NotNull UsageTarget[] targets) {
    ConfigurableUsageTarget configurableTarget = getConfigurableTarget(targets);
    return configurableTarget == null ? getShowUsagesWithSettingsShortcut() : configurableTarget.getShortcut();
  }

  @Override
  public void associateProgress(@NotNull ProgressIndicator indicator) {
    associatedProgress = indicator;
  }

  private class CloseAction extends CloseTabToolbarAction {
    @Override
    public void update(AnActionEvent e) {
      super.update(e);
      e.getPresentation().setVisible(myContent != null);
    }

    @Override
    public void actionPerformed(AnActionEvent e) {
      close();
    }
  }

  private class MergeDupLines extends RuleAction {
    private MergeDupLines() {
      super(UsageViewImpl.this, UsageViewBundle.message("action.merge.same.line"), AllIcons.Toolbar.Filterdups);
      setShortcutSet(new CustomShortcutSet(KeyStroke.getKeyStroke(KeyEvent.VK_F, InputEvent.CTRL_DOWN_MASK)));
    }

    @Override
    protected boolean getOptionValue() {
      return getUsageViewSettings().isFilterDuplicatedLine();
    }

    @Override
    protected void setOptionValue(boolean value) {
      getUsageViewSettings().setFilterDuplicatedLine(value);
    }
  }

  public void refreshUsages() {
    if (!myPresentation.isOpenInNewTab()) {
      reset();
    }
    doReRun();
  }

  /**
   * @return usage view which will be shown after re-run (either {@code this} if it knows how to re-run itself, or the new created one otherwise)
   */
  @SuppressWarnings("WeakerAccess") // used in rider
  protected UsageView doReRun() {
    myChangesDetected = false;
    if (myRerunActivity == null) {
      return com.intellij.usages.UsageViewManager.getInstance(getProject()).
        searchAndShowUsages(myTargets, myUsageSearcherFactory, true, false, myPresentation, null);
    }
    myRerunActivity.run();
    return this;
  }

  private void reset() {
    ApplicationManager.getApplication().assertIsDispatchThread();
    myUsageNodes.clear();
    myModel.reset();
    if (!myPresentation.isDetachedMode()) {
      //noinspection SSBasedInspection
      SwingUtilities.invokeLater(() -> {
        if (isDisposed) return;
        fireEvents();
        TreeUtil.expand(myTree, 2);
      });
    }
  }

  void drainQueuedUsageNodes() {
    assert !ApplicationManager.getApplication().isDispatchThread() : Thread.currentThread();
    UIUtil.invokeAndWaitIfNeeded((Runnable)this::fireEvents);
  }

  @Override
  public void appendUsage(@NotNull Usage usage) {
    if (ApplicationManager.getApplication().isDispatchThread()) {
      addUpdateRequest(ApplicationManager.getApplication().executeOnPooledThread(() -> ReadAction.run(() -> doAppendUsage(usage))));
    }
    else {
      doAppendUsage(usage);
    }
  }

  private void addUpdateRequest(@NotNull Future<?> request) {
    synchronized (updateRequests) {
      while (!updateRequests.isEmpty() && updateRequests.peekFirst().isDone()) {
        updateRequests.pullFirst();
      }
      updateRequests.addLast(request);
    }
  }

  @Override
  public void waitForUpdateRequestsCompletion() {
    assert !ApplicationManager.getApplication().isDispatchThread();
    while (true) {
      Future<?> request;
      synchronized (updateRequests) {
        request = updateRequests.isEmpty() ? null : updateRequests.pullFirst();
      }
      if (request == null) break;
      try {
        request.get();
      }
      catch (Exception e) {
        throw new RuntimeException(e);
      }
    }
  }

<<<<<<< HEAD
  @Override
=======
  @SuppressWarnings("WeakerAccess")
>>>>>>> 1b814451
  public void appendUsagesInBulk(@NotNull Collection<Usage> usages) {
    addUpdateRequest(ApplicationManager.getApplication().executeOnPooledThread(() -> ReadAction.run(() -> {
      for (Usage usage : usages) {
        doAppendUsage(usage);
      }
    })));
  }

  public UsageNode doAppendUsage(@NotNull Usage usage) {
    assert !ApplicationManager.getApplication().isDispatchThread();
    // invoke in ReadAction to be be sure that usages are not invalidated while the tree is being built
    ApplicationManager.getApplication().assertReadAccessAllowed();
    if (!usage.isValid()) {
      // because the view is built incrementally, the usage may be already invalid, so need to filter such cases
      return null;
    }

    UsageNode child = myBuilder.appendUsage(usage, edtNodeInsertedUnderQueue, isFilterDuplicateLines());
    myUsageNodes.put(usage, child == null ? NULL_NODE : child);

    for (Node node = child; node != myRoot && node != null; node = (Node)node.getParent()) {
      node.update(this, edtNodeChangedQueue);
    }

    return child;
  }

  @Override
  public void removeUsage(@NotNull Usage usage) {
    removeUsagesBulk(Collections.singleton(usage));
  }

  @Override
  public void removeUsagesBulk(@NotNull Collection<Usage> usages) {
    Usage toSelect = getNextToSelect(usages);
    UsageNode nodeToSelect = toSelect != null ? myUsageNodes.get(toSelect) : null;

    Set<UsageNode> nodes = usagesToNodes(usages.stream()).collect(Collectors.toSet());
    NotNullLazyValue<Set<UsageInfo>> mergedInfos = new NotNullLazyValue<Set<UsageInfo>>() {
      @NotNull
      @Override
      protected Set<UsageInfo> compute() {
        return usages.stream().filter(usage -> usage instanceof UsageInfo2UsageAdapter)
                     .flatMap(usage -> Arrays.stream(((UsageInfo2UsageAdapter)usage).getMergedInfos()))
                     .collect(Collectors.toSet());
      }
    };
    myUsageNodes.keySet().removeIf(usage -> usages.contains(usage) || 
                                            usage instanceof UsageInfo2UsageAdapter && mergedInfos.getValue().contains(((UsageInfo2UsageAdapter)usage).getUsageInfo()));

    if (!nodes.isEmpty() && !myPresentation.isDetachedMode()) {
      UIUtil.invokeLaterIfNeeded(() -> {
        if (isDisposed) return;
        DefaultTreeModel treeModel = (DefaultTreeModel)myTree.getModel();
        ((GroupNode)treeModel.getRoot()).removeUsagesBulk(nodes, treeModel);
        if (nodeToSelect != null) {
          TreePath path = new TreePath(nodeToSelect.getPath());
          myTree.addSelectionPath(path);
        }
      });
    }
  }

  @Override
  public void includeUsages(@NotNull Usage[] usages) {
    usagesToNodes(Arrays.stream(usages))
      .forEach(myExclusionHandler::includeNode);
  }

  @Override
  public void excludeUsages(@NotNull Usage[] usages) {
    usagesToNodes(Arrays.stream(usages))
      .forEach(myExclusionHandler::excludeNode);
  }

  private Stream<UsageNode> usagesToNodes(Stream<Usage> usages) {
    return usages
      .map(myUsageNodes::get)
      .filter(node -> node != NULL_NODE && node != null);
  }

  @Override
  public void selectUsages(@NotNull Usage[] usages) {
    TreePath[] paths = usagesToNodes(Arrays.stream(usages))
      .map(node -> new TreePath(node.getPath()))
      .toArray(TreePath[]::new);

    myTree.setSelectionPaths(paths);
    if (paths.length != 0) myTree.scrollPathToVisible(paths[0]);
  }

  @NotNull
  @Override
  public JComponent getPreferredFocusableComponent() {
    return myTree != null ? myTree : getComponent();
  }

  @Override
  @NotNull
  public JComponent getComponent() {
    ApplicationManager.getApplication().assertIsDispatchThread();
    return myRootPanel == null ? new JLabel() : myRootPanel;
  }

  @Override
  public int getUsagesCount() {
    return myUsageNodes.size();
  }

  void setContent(@NotNull Content content) {
    myContent = content;
    content.setDisposer(this);
  }

  private void updateImmediately() {
    ApplicationManager.getApplication().assertIsDispatchThread();
    if (myProject.isDisposed()) return;
    TreeNode root = (TreeNode)myTree.getModel().getRoot();
    List<Node> toUpdate = new ArrayList<>();
    checkNodeValidity(root, new TreePath(root), toUpdate);
    queueUpdateBulk(toUpdate, EmptyRunnable.getInstance());
    updateOnSelectionChanged();
  }

  private void queueUpdateBulk(@NotNull List<Node> toUpdate, @NotNull Runnable onCompletedInEdt) {
    if (toUpdate.isEmpty()) return;
    addUpdateRequest(ApplicationManager.getApplication().executeOnPooledThread(() -> {
      for (Node node : toUpdate) {
        try {
          if (isDisposed()) break;
          ReadAction.run(() -> node.update(this, edtNodeChangedQueue));
        }
        catch (IndexNotReadyException ignore) {
        }
      }
      ApplicationManager.getApplication().invokeLater(onCompletedInEdt);
    }));
  }

  private void updateImmediatelyNodesUpToRoot(@NotNull Collection<Node> nodes) {
    ApplicationManager.getApplication().assertIsDispatchThread();
    if (myProject.isDisposed()) return;
    TreeNode root = (TreeNode)myTree.getModel().getRoot();
    Set<Node> queued = new HashSet<>();
    List<Node> toUpdate = new ArrayList<>();
    while (true) {
      Set<Node> parents = new HashSet<>();
      for (Node node : nodes) {
        toUpdate.add(node);
        TreeNode parent = node.getParent();
        if (parent != root && parent instanceof Node && queued.add((Node)parent)) {
          parents.add((Node)parent);
        }
      }
      if (parents.isEmpty()) break;
      nodes = parents;
    }
    queueUpdateBulk(toUpdate, EmptyRunnable.getInstance());
    updateImmediately();
  }


  private void updateOnSelectionChanged() {
    ApplicationManager.getApplication().assertIsDispatchThread();
    if (myCurrentUsageContextPanel != null) {
      try {
        myCurrentUsageContextPanel.updateLayout(getSelectedUsageInfos());
      }
      catch (IndexNotReadyException ignore) {
      }
    }
  }

  private void checkNodeValidity(@NotNull TreeNode node, @NotNull TreePath path, @NotNull List<Node> result) {
    ApplicationManager.getApplication().assertIsDispatchThread();
    boolean shouldCheckChildren = true;
    if (myTree.isCollapsed(path)) {
      if (node instanceof Node) {
        ((Node)node).markNeedUpdate();
      }
      shouldCheckChildren = false;
      // optimization: do not call expensive update() on invisible node
    }
    UsageViewTreeCellRenderer.RowLocation isVisible =
      myUsageViewTreeCellRenderer.isRowVisible(myTree.getRowForPath(new TreePath(((DefaultMutableTreeNode)node).getPath())),
                                               myTree.getVisibleRect());

    // if row is below visible rectangle, no sense to update it or any children
    if (shouldCheckChildren && isVisible != UsageViewTreeCellRenderer.RowLocation.AFTER_VISIBLE_RECT) {
      for (int i=0; i < node.getChildCount(); i++) {
        TreeNode child = node.getChildAt(i);
        checkNodeValidity(child, path.pathByAddingChild(child), result);
      }
    }

    // call update last, to let children a chance to update their cache first
    if (node instanceof Node && node != getModelRoot() && isVisible == UsageViewTreeCellRenderer.RowLocation.INSIDE_VISIBLE_RECT) {
      result.add((Node)node);
    }
  }

  private void updateLater() {
    myUpdateAlarm.cancelAllRequests();
    myUpdateAlarm.addRequest(() -> {
      if (myProject.isDisposed()) return;
      PsiDocumentManagerBase documentManager = (PsiDocumentManagerBase)PsiDocumentManager.getInstance(myProject);
      documentManager.cancelAndRunWhenAllCommitted("UpdateUsageView", this::updateImmediately);
    }, 300);
  }

  @Override
  public void close() {
    cancelCurrentSearch();
    if (myContent != null) {
      UsageViewManager.getInstance(myProject).closeContent(myContent);
    }
  }

  private void saveSplitterProportions() {
    getUsageViewSettings().setPreviewUsagesSplitterProportion(myPreviewSplitter.getProportion());
  }

  @Override
  public void dispose() {
    ApplicationManager.getApplication().assertIsDispatchThread();
    disposeUsageContextPanels();
    synchronized (lock) {
      isDisposed = true;
      if (myTree != null) {
        ToolTipManager.sharedInstance().unregisterComponent(myTree);
      }
      myUpdateAlarm.cancelAllRequests();
    }
    if (myDisposeSmartPointersOnClose) {
      disposeSmartPointers();
    }
  }

  private void disposeSmartPointers() {
    List<SmartPsiElementPointer<?>> smartPointers = new ArrayList<>();
    for (Usage usage : myUsageNodes.keySet()) {
      if (usage instanceof UsageInfo2UsageAdapter) {
        SmartPsiElementPointer<?> pointer = ((UsageInfo2UsageAdapter)usage).getUsageInfo().getSmartPointer();
        smartPointers.add(pointer);
      }
    }

    if (smartPointers.size() > 0) {
      SmartPointerManager pointerManager = SmartPointerManager.getInstance(getProject());
      for (SmartPsiElementPointer<?> pointer : smartPointers) {
        pointerManager.removePointer(pointer);
      }
    }
    myUsageNodes.clear();
  }

  @Override
  public boolean isSearchInProgress() {
    return mySearchInProgress;
  }

  @Override
  public void setSearchInProgress(boolean searchInProgress) {
    mySearchInProgress = searchInProgress;
    if (!myPresentation.isDetachedMode()) {
      UIUtil.invokeLaterIfNeeded(() -> {
        if (isDisposed) return;
        final UsageNode firstUsageNode = myModel.getFirstUsageNode();
        if (firstUsageNode == null) return;

        Node node = getSelectedNode();
        if (node != null && !Comparing.equal(new TreePath(node.getPath()), TreeUtil.getFirstNodePath(myTree))) {
          // user has selected node already
          return;
        }
        showNode(firstUsageNode);
        if (getUsageViewSettings().isExpanded() && myUsageNodes.size() < 10000) {
          expandAll();
        }
      });
    }
  }

  public boolean isDisposed() {
    return isDisposed;
  }

  private void showNode(@NotNull final UsageNode node) {
    ApplicationManager.getApplication().assertIsDispatchThread();
    if (!isDisposed && !myPresentation.isDetachedMode()) {
      fireEvents();
      TreePath usagePath = new TreePath(node.getPath());
      myTree.expandPath(usagePath.getParentPath());
      TreeUtil.selectPath(myTree, usagePath);
    }
  }

  @Override
  public void setReRunActivity(@NotNull Runnable runnable) {
    myRerunActivity = runnable;
  }

  @Override
  public void addButtonToLowerPane(@NotNull Action action) {
    int index = myButtonPanel.getComponentCount();
    if (!SystemInfo.isMac && index > 0 && myPresentation.isShowCancelButton()) index--;
    myButtonPanel.addButtonAction(index, action);
    Object o = action.getValue(Action.ACCELERATOR_KEY);
    if (o instanceof KeyStroke) {
      myTree.registerKeyboardAction(action, (KeyStroke)o, JComponent.WHEN_FOCUSED);
    }
  }

  @Override
  public void addButtonToLowerPane(@NotNull Runnable runnable, @NotNull String text) {
    addButtonToLowerPane(new AbstractAction(UIUtil.replaceMnemonicAmpersand(text)) {
      @Override
      public void actionPerformed(ActionEvent e) {
        runnable.run();
      }
    });
  }

  @Override
  public void setAdditionalComponent(@Nullable JComponent comp) {
    BorderLayout layout = (BorderLayout)myAdditionalComponent.getLayout();
    Component prev = layout.getLayoutComponent(myAdditionalComponent, BorderLayout.CENTER);
    if (prev == comp) return;
    if (prev != null) myAdditionalComponent.remove(prev);
    if (comp != null) myAdditionalComponent.add(comp, BorderLayout.CENTER);
    myAdditionalComponent.revalidate();
  }

  @Override
  public void addButtonToLowerPane(@NotNull final Runnable runnable, @NotNull String text, char mnemonic) {
    // implemented method is deprecated, so, it just calls non-deprecated overloading one
    addButtonToLowerPane(runnable, text);
  }

  @Override
  public void addPerformOperationAction(@NotNull final Runnable processRunnable,
                                        @NotNull final String commandName,
                                        final String cannotMakeString,
                                        @NotNull String shortDescription) {
    addPerformOperationAction(processRunnable, commandName, cannotMakeString, shortDescription, true);
  }

  @Override
  public void addPerformOperationAction(@NotNull Runnable processRunnable,
                                        @NotNull String commandName,
                                        String cannotMakeString,
                                        @NotNull String shortDescription,
                                        boolean checkReadOnlyStatus) {
    Runnable runnable = new MyPerformOperationRunnable(processRunnable, commandName, cannotMakeString, checkReadOnlyStatus);
    addButtonToLowerPane(runnable, shortDescription);
  }

  private boolean allTargetsAreValid() {
    for (UsageTarget target : myTargets) {
      if (!target.isValid()) {
        return false;
      }
    }

    return true;
  }

  @NotNull
  @Override
  public UsageViewPresentation getPresentation() {
    return myPresentation;
  }

  public boolean canPerformReRun() {
    try {
      return myUsageSearcherFactory != null && allTargetsAreValid() && myUsageSearcherFactory.create() != null;
    }
    catch (PsiInvalidElementAccessException e) {
      return false;
    }
  }

  private boolean checkReadonlyUsages() {
    final Set<VirtualFile> readOnlyUsages = getReadOnlyUsagesFiles();

    return readOnlyUsages.isEmpty() ||
           !ReadonlyStatusHandler.getInstance(myProject).ensureFilesWritable(VfsUtilCore.toVirtualFileArray(readOnlyUsages)).hasReadonlyFiles();
  }

  @NotNull
  private Set<Usage> getReadOnlyUsages() {
    final Set<Usage> result = new THashSet<>();
    final Set<Map.Entry<Usage,UsageNode>> usages = myUsageNodes.entrySet();
    for (Map.Entry<Usage, UsageNode> entry : usages) {
      Usage usage = entry.getKey();
      UsageNode node = entry.getValue();
      if (node != null && node != NULL_NODE && !node.isExcluded() && usage.isReadOnly()) {
        result.add(usage);
      }
    }
    return result;
  }

  @NotNull
  private Set<VirtualFile> getReadOnlyUsagesFiles() {
    Set<Usage> usages = getReadOnlyUsages();
    Set<VirtualFile> result = new THashSet<>();
    for (Usage usage : usages) {
      if (usage instanceof UsageInFile) {
        UsageInFile usageInFile = (UsageInFile)usage;
        VirtualFile file = usageInFile.getFile();
        if (file != null && file.isValid()) result.add(file);
      }

      if (usage instanceof UsageInFiles) {
        UsageInFiles usageInFiles = (UsageInFiles)usage;
        ContainerUtil.addAll(result, usageInFiles.getFiles());
      }
    }
    for (UsageTarget target : myTargets) {
      VirtualFile[] files = target.getFiles();
      if (files == null) continue;
      ContainerUtil.addAll(result, files);
    }
    return result;
  }

  @Override
  @NotNull
  public Set<Usage> getExcludedUsages() {
    Set<Usage> result = new THashSet<>();
    for (Map.Entry<Usage, UsageNode> entry : myUsageNodes.entrySet()) {
      UsageNode node = entry.getValue();
      Usage usage = entry.getKey();
      if (node == NULL_NODE || node == null) {
        continue;
      }
      if (node.isExcluded()) {
        result.add(usage);
      }
    }

    return result;
  }


  @Nullable
  private Node getSelectedNode() {
    ApplicationManager.getApplication().assertIsDispatchThread();
    TreePath leadSelectionPath = myTree.getLeadSelectionPath();
    if (leadSelectionPath == null) return null;

    DefaultMutableTreeNode node = (DefaultMutableTreeNode)leadSelectionPath.getLastPathComponent();
    return node instanceof Node ? (Node)node : null;
  }

  @Nullable
  private Node[] getSelectedNodes() {
    ApplicationManager.getApplication().assertIsDispatchThread();
    TreePath[] leadSelectionPath = myTree.getSelectionPaths();
    if (leadSelectionPath == null || leadSelectionPath.length == 0) return null;

    final List<Node> result = new ArrayList<>();
    for (TreePath comp : leadSelectionPath) {
      final Object lastPathComponent = comp.getLastPathComponent();
      if (lastPathComponent instanceof Node) {
        final Node node = (Node)lastPathComponent;
        result.add(node);
      }
    }
    return result.isEmpty() ? null : result.toArray(new Node[0]);
  }

  @Override
  @NotNull
  public Set<Usage> getSelectedUsages() {
    ApplicationManager.getApplication().assertIsDispatchThread();
    TreePath[] selectionPaths = myTree.getSelectionPaths();
    if (selectionPaths == null) {
      return Collections.emptySet();
    }

    Set<Usage> usages = new THashSet<>();
    for (TreePath selectionPath : selectionPaths) {
      DefaultMutableTreeNode node = (DefaultMutableTreeNode)selectionPath.getLastPathComponent();
      collectUsages(node, usages);
    }

    return usages;
  }

  @Override
  @NotNull
  public Set<Usage> getUsages() {
    return myUsageNodes.keySet();
  }

  @Override
  @NotNull
  public List<Usage> getSortedUsages() {
    List<Usage> usages = new ArrayList<>(getUsages());
    Collections.sort(usages, USAGE_COMPARATOR);
    return usages;
  }

  private static void collectUsages(@NotNull DefaultMutableTreeNode node, @NotNull Set<Usage> usages) {
    if (node instanceof UsageNode) {
      UsageNode usageNode = (UsageNode)node;
      final Usage usage = usageNode.getUsage();
      usages.add(usage);
    }

    Enumeration enumeration = node.children();
    while (enumeration.hasMoreElements()) {
      DefaultMutableTreeNode child = (DefaultMutableTreeNode)enumeration.nextElement();
      collectUsages(child, usages);
    }
  }

  private static void collectAllChildNodes(@NotNull DefaultMutableTreeNode node, @NotNull Set<Node> nodes) {
    if (node instanceof Node) {
      nodes.add((Node)node);
    }

    Enumeration enumeration = node.children();
    while (enumeration.hasMoreElements()) {
      DefaultMutableTreeNode child = (DefaultMutableTreeNode)enumeration.nextElement();
      collectAllChildNodes(child, nodes);
    }
  }

  @Nullable
  private UsageTarget[] getSelectedUsageTargets() {
    ApplicationManager.getApplication().assertIsDispatchThread();
    TreePath[] selectionPaths = myTree.getSelectionPaths();
    if (selectionPaths == null) return null;

    Set<UsageTarget> targets = new THashSet<>();
    for (TreePath selectionPath : selectionPaths) {
      Object lastPathComponent = selectionPath.getLastPathComponent();
      if (lastPathComponent instanceof UsageTargetNode) {
        UsageTargetNode usageTargetNode = (UsageTargetNode)lastPathComponent;
        UsageTarget target = usageTargetNode.getTarget();
        if (target.isValid()) {
          targets.add(target);
        }
      }
    }

    return targets.isEmpty() ? null : targets.toArray(UsageTarget.EMPTY_ARRAY);
  }

  @Nullable
  private static Navigatable getNavigatableForNode(@NotNull DefaultMutableTreeNode node) {
    Object userObject = node.getUserObject();
    if (userObject instanceof Navigatable) {
      final Navigatable navigatable = (Navigatable)userObject;
      return navigatable.canNavigate() ? navigatable : null;
    }
    return null;
  }

  /* nodes with non-valid data are not included */
  private static Navigatable[] getNavigatablesForNodes(Node[] nodes) {
    if (nodes == null) {
      return null;
    }
    final List<Navigatable> result = new ArrayList<>();
    for (final Node node : nodes) {
      /*
      if (!node.isDataValid()) {
        continue;
      }
      */
      Object userObject = node.getUserObject();
      if (userObject instanceof Navigatable) {
        result.add((Navigatable)userObject);
      }
    }
    return result.toArray(new Navigatable[0]);
  }

  boolean areTargetsValid() {
    return myModel.areTargetsValid();
  }

  private class MyPanel extends JPanel implements TypeSafeDataProvider, OccurenceNavigator, Disposable{
    @Nullable private OccurenceNavigatorSupport mySupport;
    private final CopyProvider myCopyProvider;

    private MyPanel(@NotNull JTree tree) {
      mySupport = new OccurenceNavigatorSupport(tree) {
        @Override
        protected Navigatable createDescriptorForNode(DefaultMutableTreeNode node) {
          if (node.getChildCount() > 0) return null;
          if (node instanceof Node && ((Node)node).isExcluded()) return null;
          return getNavigatableForNode(node);
        }

        @Override
        public String getNextOccurenceActionName() {
          return UsageViewBundle.message("action.next.occurrence");
        }

        @Override
        public String getPreviousOccurenceActionName() {
          return UsageViewBundle.message("action.previous.occurrence");
        }
      };
      myCopyProvider = new TextCopyProvider() {
        @Nullable
        @Override
        public Collection<String> getTextLinesToCopy() {
          final Node[] selectedNodes = getSelectedNodes();
          if (selectedNodes != null && selectedNodes.length > 0) {
            ArrayList<String> lines = ContainerUtil.newArrayList();
            for (Node node : selectedNodes) {
              lines.add(node.getText(UsageViewImpl.this));
            }
            return lines;
          }
          return null;
        }
      };
    }

    @Override
    public void dispose() {
      mySupport = null;
    }

    @Override
    public boolean hasNextOccurence() {
      return mySupport != null && mySupport.hasNextOccurence();
    }

    @Override
    public boolean hasPreviousOccurence() {
      return mySupport != null && mySupport.hasPreviousOccurence();
    }

    @Override
    public OccurenceInfo goNextOccurence() {
      return mySupport != null ? mySupport.goNextOccurence() : null;
    }

    @Override
    public OccurenceInfo goPreviousOccurence() {
      return mySupport != null ? mySupport.goPreviousOccurence() : null;
    }

    @Override
    public String getNextOccurenceActionName() {
      return mySupport != null ? mySupport.getNextOccurenceActionName() : "";
    }

    @Override
    public String getPreviousOccurenceActionName() {
      return mySupport != null ? mySupport.getPreviousOccurenceActionName() : "";
    }

    @Override
    public void calcData(final DataKey key, final DataSink sink) {
      if (key == CommonDataKeys.PROJECT) {
        sink.put(CommonDataKeys.PROJECT, myProject);
      }
      else if (key == USAGE_VIEW_KEY) {
        sink.put(USAGE_VIEW_KEY, UsageViewImpl.this);
      }
      else if (key == ExclusionHandler.EXCLUSION_HANDLER) {
        sink.put(ExclusionHandler.EXCLUSION_HANDLER, myExclusionHandler);
      }

      else if (key == CommonDataKeys.NAVIGATABLE_ARRAY) {
        sink.put(CommonDataKeys.NAVIGATABLE_ARRAY, getNavigatablesForNodes(getSelectedNodes()));
      }

      else if (key == PlatformDataKeys.EXPORTER_TO_TEXT_FILE) {
        sink.put(PlatformDataKeys.EXPORTER_TO_TEXT_FILE, myTextFileExporter);
      }

      else if (key == USAGES_KEY) {
        final Set<Usage> selectedUsages = getSelectedUsages();
        sink.put(USAGES_KEY, selectedUsages.toArray(Usage.EMPTY_ARRAY));
      }

      else if (key == USAGE_TARGETS_KEY) {
        sink.put(USAGE_TARGETS_KEY, getSelectedUsageTargets());
      }

      else if (key == CommonDataKeys.VIRTUAL_FILE_ARRAY) {
        final Set<Usage> usages = ApplicationManager.getApplication().isDispatchThread() ? getSelectedUsages() : null;
        Usage[] ua = usages == null ? null : usages.toArray(Usage.EMPTY_ARRAY);
        UsageTarget[] usageTargets = ApplicationManager.getApplication().isDispatchThread() ? getSelectedUsageTargets() : null;
        VirtualFile[] data = UsageDataUtil.provideVirtualFileArray(ua, usageTargets);
        sink.put(CommonDataKeys.VIRTUAL_FILE_ARRAY, data);
      }
      else if (key == PlatformDataKeys.HELP_ID) {
        sink.put(PlatformDataKeys.HELP_ID, HELP_ID);
      }
      else if (key == PlatformDataKeys.COPY_PROVIDER) {
        sink.put(PlatformDataKeys.COPY_PROVIDER, myCopyProvider);
      }
      else {
        // can arrive here outside EDT from usage view preview.
        // ignore all these fancy actions in this case.
        Node node = ApplicationManager.getApplication().isDispatchThread() ? getSelectedNode() : null;
        if (node != null) {
          Object userObject = node.getUserObject();
          if (userObject instanceof TypeSafeDataProvider) {
            ((TypeSafeDataProvider)userObject).calcData(key, sink);
          }
          else if (userObject instanceof DataProvider) {
            DataProvider dataProvider = (DataProvider)userObject;
            Object data = dataProvider.getData(key.getName());
            if (data != null) {
              sink.put(key, data);
            }
          }
        }
      }
    }
  }

  private static class MyAutoScrollToSourceOptionProvider implements AutoScrollToSourceOptionProvider {
    @NotNull private final UsageViewSettings myUsageViewSettings;

    MyAutoScrollToSourceOptionProvider(@NotNull UsageViewSettings usageViewSettings) {
      myUsageViewSettings = usageViewSettings;
    }

    @Override
    public boolean isAutoScrollMode() {
      return myUsageViewSettings.isAutoScrollToSource();
    }

    @Override
    public void setAutoScrollMode(boolean state) {
      myUsageViewSettings.setAutoScrollToSource(state);
    }
  }

  private final class ButtonPanel extends JPanel {
    private ButtonPanel() {
      setLayout(new FlowLayout(FlowLayout.LEFT, 6, 0));
      getProject().getMessageBus().connect(UsageViewImpl.this).subscribe(DumbService.DUMB_MODE, new DumbService.DumbModeListener() {
        @Override
        public void enteredDumbMode() {
          update();
        }

        @Override
        public void exitDumbMode() {
          update();
        }
      });
    }
    //Here we use
    // Action.LONG_DESCRIPTION as hint label for button
    // Action.SHORT_DESCRIPTION as a tooltip for button
    private void addButtonAction(int index, @NotNull Action action) {
      JButton button = new JButton(action);
      add(button, index);
      button.setFocusable(false);
      DialogUtil.registerMnemonic(button);

      if (getBorder() == null) setBorder(IdeBorderFactory.createBorder(SideBorder.TOP));
      update();
      Object s = action.getValue(Action.LONG_DESCRIPTION);
      if (s instanceof String) {
        JBLabel label = new JBLabel((String)s);
        label.setEnabled(false);
        label.setFont(JBUI.Fonts.smallFont());
        add(JBUI.Borders.emptyLeft(-1).wrap(label));
      }
      s = action.getValue(Action.SHORT_DESCRIPTION);
      if (s instanceof String) {
        button.setToolTipText((String)s);
      }
      invalidate();
      if (getParent() != null) {
        getParent().validate();
      }
    }

    void update() {
      boolean globallyEnabled = !isSearchInProgress() && !DumbService.isDumb(myProject);
      for (int i = 0; i < getComponentCount(); ++i) {
        Component component = getComponent(i);
        if (component instanceof JButton) {
          final JButton button = (JButton)component;
          Action action = button.getAction();
          if (action != null) {
            if (myNeedUpdateButtons) {
              button.setEnabled(globallyEnabled && action.isEnabled());
            }
            Object name = action.getValue(Action.NAME);
            if (name instanceof String) {
              DialogUtil.setTextWithMnemonic(button, (String)name);
            }
          } else {
            button.setEnabled(globallyEnabled);
          }
        }
      }
      myNeedUpdateButtons = false;
    }
  }

  private class UsageState {
    private final Usage myUsage;
    private final boolean mySelected;

    private UsageState(@NotNull Usage usage, boolean isSelected) {
      myUsage = usage;
      mySelected = isSelected;
    }

    private void restore() {
      ApplicationManager.getApplication().assertIsDispatchThread();
      final UsageNode node = myUsageNodes.get(myUsage);
      if (node == NULL_NODE || node == null) {
        return;
      }
      final DefaultMutableTreeNode parentGroupingNode = (DefaultMutableTreeNode)node.getParent();
      if (parentGroupingNode != null) {
        final TreePath treePath = new TreePath(parentGroupingNode.getPath());
        myTree.expandPath(treePath);
        if (mySelected) {
          myTree.addSelectionPath(treePath.pathByAddingChild(node));
        }
      }
    }
  }

  private class MyPerformOperationRunnable implements Runnable {
    private final String myCannotMakeString;
    private final Runnable myProcessRunnable;
    private final String myCommandName;
    private final boolean myCheckReadOnlyStatus;

    private MyPerformOperationRunnable(@NotNull Runnable processRunnable, @NotNull String commandName, final String cannotMakeString,
                                       boolean checkReadOnlyStatus) {
      myCannotMakeString = cannotMakeString;
      myProcessRunnable = processRunnable;
      myCommandName = commandName;
      myCheckReadOnlyStatus = checkReadOnlyStatus;
    }

    @Override
    public void run() {
      if (myCheckReadOnlyStatus && !checkReadonlyUsages()) return;
      PsiDocumentManager.getInstance(myProject).commitAllDocuments();
      if (myCannotMakeString != null && myChangesDetected) {
        String title = UsageViewBundle.message("changes.detected.error.title");
        if (canPerformReRun()) {
          String[] options = {UsageViewBundle.message("action.description.rerun"), UsageViewBundle.message("usage.view.cancel.button")};
          String message = myCannotMakeString + "\n\n" + UsageViewBundle.message("dialog.rerun.search");
          int answer = Messages.showOkCancelDialog(myProject, message, title, options[0], options[1], Messages.getErrorIcon());
          if (answer == Messages.OK) {
            refreshUsages();
          }
        }
        else {
          Messages.showMessageDialog(myProject, myCannotMakeString, title, Messages.getErrorIcon());
          //todo[myakovlev] request focus to tree
          //myUsageView.getTree().requestFocus();
        }
        return;
      }

      // can't dispose pointers because refactoring might want to re-use the usage infos from the preview
      myDisposeSmartPointersOnClose = false;
      close();

      try {
        CommandProcessor.getInstance().executeCommand(
          myProject, myProcessRunnable,
          myCommandName,
          null
        );
      }
      finally {
        disposeSmartPointers();
      }
    }
  }

  private List<UsageInfo> getSelectedUsageInfos() {
    ApplicationManager.getApplication().assertIsDispatchThread();
    return USAGE_INFO_LIST_KEY.getData(DataManager.getInstance().getDataContext(myRootPanel));
  }

  public GroupNode getRoot() {
    return myRoot;
  }

  @TestOnly
  public String getNodeText(@NotNull TreeNode node) {
    return myUsageViewTreeCellRenderer.getPlainTextForNode(node);
  }

  public boolean isVisible(@NotNull Usage usage) {
    return myBuilder != null && myBuilder.isVisible(usage);
  }

  @NotNull
  public UsageTarget[] getTargets() {
    return myTargets;
  }

  /**
   * The element the "find usages" action was invoked on.
   * E.g. if the "find usages" was invoked on the reference "getName(2)" pointing to the method "getName()" then the origin usage is this reference.
   */
  public void setOriginUsage(@NotNull Usage usage) {
    myOriginUsage = usage;
  }

  /** true if the {@param usage} points to the element the "find usages" action was invoked on */
  public boolean isOriginUsage(@NotNull Usage usage) {
    return
      myOriginUsage instanceof UsageInfo2UsageAdapter &&
      usage instanceof UsageInfo2UsageAdapter &&
      ((UsageInfo2UsageAdapter)usage).getUsageInfo().equals(((UsageInfo2UsageAdapter)myOriginUsage).getUsageInfo());
  }

  private boolean isFilterDuplicateLines() {
    return myPresentation.isMergeDupLinesAvailable() && getUsageViewSettings().isFilterDuplicatedLine();
  }

  public Usage getNextToSelect(@NotNull Usage toDelete) {
    ApplicationManager.getApplication().assertIsDispatchThread();
    UsageNode usageNode = myUsageNodes.get(toDelete);
    if (usageNode == null) return null;

    DefaultMutableTreeNode node = myRootPanel.mySupport.findNode(myTree, usageNode, true, null);
    if (node == null) node = myRootPanel.mySupport.findNode(myTree, usageNode, false, null); // last node

    return node == null ? null : node.getUserObject() instanceof Usage ? (Usage)node.getUserObject() : null;
  }

  public Usage getNextToSelect(@NotNull Collection<Usage> toDelete) {
    ApplicationManager.getApplication().assertIsDispatchThread();
    Usage toSelect = null;
    for (Usage usage : toDelete) {
      Usage next = getNextToSelect(usage);
      if (!toDelete.contains(next)) {
        toSelect = next;
        break;
      }
    }
    return toSelect;
  }
}<|MERGE_RESOLUTION|>--- conflicted
+++ resolved
@@ -1160,11 +1160,7 @@
     }
   }
 
-<<<<<<< HEAD
-  @Override
-=======
-  @SuppressWarnings("WeakerAccess")
->>>>>>> 1b814451
+  @Override
   public void appendUsagesInBulk(@NotNull Collection<Usage> usages) {
     addUpdateRequest(ApplicationManager.getApplication().executeOnPooledThread(() -> ReadAction.run(() -> {
       for (Usage usage : usages) {
@@ -1212,7 +1208,7 @@
                      .collect(Collectors.toSet());
       }
     };
-    myUsageNodes.keySet().removeIf(usage -> usages.contains(usage) || 
+    myUsageNodes.keySet().removeIf(usage -> usages.contains(usage) ||
                                             usage instanceof UsageInfo2UsageAdapter && mergedInfos.getValue().contains(((UsageInfo2UsageAdapter)usage).getUsageInfo()));
 
     if (!nodes.isEmpty() && !myPresentation.isDetachedMode()) {
