/*
 * Copyright 2000-2014 JetBrains s.r.o.
 *
 * Licensed under the Apache License, Version 2.0 (the "License");
 * you may not use this file except in compliance with the License.
 * You may obtain a copy of the License at
 *
 * http://www.apache.org/licenses/LICENSE-2.0
 *
 * Unless required by applicable law or agreed to in writing, software
 * distributed under the License is distributed on an "AS IS" BASIS,
 * WITHOUT WARRANTIES OR CONDITIONS OF ANY KIND, either express or implied.
 * See the License for the specific language governing permissions and
 * limitations under the License.
 */
package com.intellij.codeInsight.daemon.impl;

import com.intellij.codeHighlighting.Pass;
import com.intellij.codeHighlighting.TextEditorHighlightingPass;
import com.intellij.codeHighlighting.TextEditorHighlightingPassFactory;
import com.intellij.codeHighlighting.TextEditorHighlightingPassRegistrar;
import com.intellij.codeInsight.CodeInsightSettings;
import com.intellij.openapi.application.ApplicationManager;
import com.intellij.openapi.components.AbstractProjectComponent;
import com.intellij.openapi.editor.Editor;
import com.intellij.openapi.project.DumbService;
import com.intellij.openapi.project.Project;
import com.intellij.psi.PsiFile;
import org.jetbrains.annotations.NotNull;
import org.jetbrains.annotations.TestOnly;

/**
 * @author yole
 */
public class IdentifierHighlighterPassFactory extends AbstractProjectComponent implements TextEditorHighlightingPassFactory {
  private static final int[] AFTER_PASSES = {Pass.UPDATE_ALL};

  private static boolean ourTestingIdentifierHighlighting = false;
  
  public IdentifierHighlighterPassFactory(Project project, TextEditorHighlightingPassRegistrar highlightingPassRegistrar) {
    super(project);
    highlightingPassRegistrar.registerTextEditorHighlightingPass(this, null, AFTER_PASSES, false, -1);
  }

  @Override
  public TextEditorHighlightingPass createHighlightingPass(@NotNull final PsiFile file, @NotNull final Editor editor) {
    if (!editor.isOneLineMode() &&
        CodeInsightSettings.getInstance().HIGHLIGHT_IDENTIFIER_UNDER_CARET &&
<<<<<<< HEAD
        (!ApplicationManager.getApplication().isHeadlessEnvironment()
         || ApplicationManager.getApplication().isOnAir()
         || ourTestingIdentifierHighlighting) &&
=======
        !DumbService.isDumb(myProject) &&
        (!ApplicationManager.getApplication().isHeadlessEnvironment() || ourTestingIdentifierHighlighting) &&
>>>>>>> bd50525b
        (file.isPhysical() || file.getOriginalFile().isPhysical())) {
      return new IdentifierHighlighterPass(file.getProject(), file, editor);
    }

    return null;
  }

  @TestOnly
  public static void doWithHighlightingEnabled(@NotNull Runnable r) {
    ourTestingIdentifierHighlighting = true;
    try {
      r.run();
    }
    finally {
      ourTestingIdentifierHighlighting = false;
    }
  }
}<|MERGE_RESOLUTION|>--- conflicted
+++ resolved
@@ -46,14 +46,10 @@
   public TextEditorHighlightingPass createHighlightingPass(@NotNull final PsiFile file, @NotNull final Editor editor) {
     if (!editor.isOneLineMode() &&
         CodeInsightSettings.getInstance().HIGHLIGHT_IDENTIFIER_UNDER_CARET &&
-<<<<<<< HEAD
+        !DumbService.isDumb(myProject) &&
         (!ApplicationManager.getApplication().isHeadlessEnvironment()
          || ApplicationManager.getApplication().isOnAir()
          || ourTestingIdentifierHighlighting) &&
-=======
-        !DumbService.isDumb(myProject) &&
-        (!ApplicationManager.getApplication().isHeadlessEnvironment() || ourTestingIdentifierHighlighting) &&
->>>>>>> bd50525b
         (file.isPhysical() || file.getOriginalFile().isPhysical())) {
       return new IdentifierHighlighterPass(file.getProject(), file, editor);
     }
