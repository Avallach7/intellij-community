--- conflicted
+++ resolved
@@ -1,165 +1,3 @@
-<<<<<<< HEAD
-package com.intellij.codeInsight.editorActions;
-
-import com.intellij.codeInsight.CodeInsightSettings;
-import com.intellij.codeStyle.CodeStyleFacade;
-import com.intellij.openapi.application.ApplicationManager;
-import com.intellij.openapi.editor.Document;
-import com.intellij.openapi.editor.Editor;
-import com.intellij.openapi.editor.RangeMarker;
-import com.intellij.openapi.editor.actions.EditorActionUtil;
-import com.intellij.openapi.extensions.Extensions;
-import com.intellij.openapi.fileTypes.FileType;
-import com.intellij.openapi.project.Project;
-import com.intellij.openapi.util.Ref;
-import com.intellij.openapi.util.TextRange;
-import com.intellij.psi.PsiDocumentManager;
-import com.intellij.psi.PsiFile;
-import com.intellij.util.text.CharArrayUtil;
-
-import java.awt.datatransfer.DataFlavor;
-import java.awt.datatransfer.Transferable;
-import java.awt.datatransfer.UnsupportedFlavorException;
-import java.io.IOException;
-
-/**
- * @author yole
- */
-public class CopyPasteIndentProcessor implements CopyPastePostProcessor<IndentTransferableData> {
-  @Override
-  public IndentTransferableData collectTransferableData(PsiFile file,
-                                                          Editor editor,
-                                                          int[] startOffsets,
-                                                          int[] endOffsets) {
-    if (!acceptFileType(file.getFileType())) {
-      return null;
-    }
-
-    if (startOffsets.length != 1) {
-      return null;
-    }
-    Document document = editor.getDocument();
-    int selStartLine = document.getLineNumber(startOffsets[0]);
-    int selEndLine = document.getLineNumber(endOffsets[0]);
-    //if (selStartLine == selEndLine) {
-    //  return null;
-    //}
-    // check that selection starts at or before the first non-whitespace character on a line
-    for (int offset = startOffsets[0] - 1; offset >= document.getLineStartOffset(selStartLine); offset--) {
-      if (!Character.isWhitespace(document.getCharsSequence().charAt(offset))) {
-        return null;
-      }
-    }
-    int minIndent = Integer.MAX_VALUE;
-    int tabSize = CodeStyleFacade.getInstance(file.getProject()).getTabSize(file.getFileType());
-    for (int line = selStartLine; line <= selEndLine; line++) {
-      int start = document.getLineStartOffset(line);
-      int end = document.getLineEndOffset(line);
-      int indent = getIndent(document.getCharsSequence(), start, end, tabSize);
-      if (indent >= 0) {
-        minIndent = Math.min(minIndent, indent);
-      }
-    }
-    int firstNonSpaceChar = CharArrayUtil.shiftForward(document.getCharsSequence(), startOffsets[0], " \t");
-    int firstLineLeadingSpaces = (firstNonSpaceChar <= document.getLineEndOffset(selStartLine)) ? firstNonSpaceChar - startOffsets[0] : 0;
-    return new IndentTransferableData(minIndent, firstLineLeadingSpaces);
-  }
-
-  private static boolean acceptFileType(FileType fileType) {
-    for(PreserveIndentOnPasteBean bean: Extensions.getExtensions(PreserveIndentOnPasteBean.EP_NAME)) {
-      if (fileType.getName().equals(bean.fileType)) {
-        return true;
-      }
-    }
-    return false;
-  }
-
-  private static int getIndent(CharSequence chars, int start, int end, int tabSize) {
-    int result = 0;
-    boolean nonEmpty = false;
-    for(int i=start; i<end; i++)  {
-      if (chars.charAt(i) == ' ') {
-        result++;
-      }
-      else if (chars.charAt(i) == '\t') {
-        result = ((result / tabSize) + 1) * tabSize;
-      }
-      else {
-        nonEmpty = true;
-        break;
-      }
-    }
-    return nonEmpty ? result : -1;
-  }
-
-  @Override
-  public IndentTransferableData extractTransferableData(Transferable content) {
-    IndentTransferableData indentData = null;
-    try {
-      final DataFlavor flavor = IndentTransferableData.getDataFlavorStatic();
-      if (flavor != null) {
-        final Object transferData = content.getTransferData(flavor);
-        if (transferData instanceof IndentTransferableData) {
-          indentData = (IndentTransferableData)transferData;
-        }
-      }
-    }
-    catch (UnsupportedFlavorException e) {
-      // do nothing
-    }
-    catch (IOException e) {
-      // do nothing
-    }
-    return indentData;
-  }
-
-  @Override
-  public void processTransferableData(final Project project,
-                                      final Editor editor,
-                                      final RangeMarker bounds,
-                                      final int caretColumn,
-                                      final Ref<Boolean> indented,
-                                      final IndentTransferableData value) {
-    if (!CodeInsightSettings.getInstance().INDENT_TO_CARET_ON_PASTE) {
-      return;
-    }
-    final Document document = editor.getDocument();
-    final PsiFile psiFile = PsiDocumentManager.getInstance(project).getPsiFile(document);
-    if (psiFile == null || !acceptFileType(psiFile.getFileType())) {
-      return;
-    }
-    //System.out.println("--- before indent ---\n" + document.getText());
-    ApplicationManager.getApplication().runWriteAction(new Runnable() {
-      @Override
-      public void run() {
-        String pastedText = document.getText(TextRange.create(bounds));
-
-        int startLine = document.getLineNumber(bounds.getStartOffset());
-        int endLine = document.getLineNumber(bounds.getEndOffset());
-        if (!pastedText.trim().contains("\n") && startLine == endLine) {
-          // don't indent single-line text
-          return;
-        }
-
-        int startLineStart = document.getLineStartOffset(startLine);
-        // don't indent first line if there's any text before it
-        final String textBeforeFirstLine = document.getText(new TextRange(startLineStart, bounds.getStartOffset()));
-        if (textBeforeFirstLine.trim().length() == 0) {
-          EditorActionUtil.indentLine(project, editor, startLine, -value.getFirstLineLeadingSpaces());
-        }
-
-        if (caretColumn > value.getIndent()) endLine -=1;
-
-        for (int i = startLine+1; i <= endLine; i++) {
-          EditorActionUtil.indentLine(project, editor, i, value.getIndent());
-        }
-        indented.set(Boolean.TRUE);
-      }
-    });
-    //System.out.println("--- after indent ---\n" + document.getText());
-  }
-}
-=======
 package com.intellij.codeInsight.editorActions;
 
 import com.intellij.codeInsight.CodeInsightSettings;
@@ -323,5 +161,4 @@
     });
     //System.out.println("--- after indent ---\n" + document.getText());
   }
-}
->>>>>>> c9706cc4
+}