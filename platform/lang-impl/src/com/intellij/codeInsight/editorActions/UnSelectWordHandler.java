--- conflicted
+++ resolved
@@ -44,13 +44,8 @@
   }
 
   @Override
-<<<<<<< HEAD
-  public void doExecute(Editor editor, @Nullable Caret caret, DataContext dataContext) {
+  public void doExecute(@NotNull Editor editor, @Nullable Caret caret, DataContext dataContext) {
     Project project = CommonDataKeys.PROJECT.getData(dataContext);
-=======
-  public void doExecute(@NotNull Editor editor, @Nullable Caret caret, DataContext dataContext) {
-    Project project = CommonDataKeys.PROJECT.getData(DataManager.getInstance().getDataContext(editor.getComponent()));
->>>>>>> 76f5832e
     if (project == null) {
       return;
     }
