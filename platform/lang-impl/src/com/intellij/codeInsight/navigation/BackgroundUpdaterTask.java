--- conflicted
+++ resolved
@@ -21,10 +21,7 @@
 import com.intellij.openapi.progress.ProgressIndicator;
 import com.intellij.openapi.progress.Task;
 import com.intellij.openapi.project.Project;
-<<<<<<< HEAD
-=======
 import com.intellij.openapi.ui.JBListUpdater;
->>>>>>> 80cc971b
 import com.intellij.openapi.ui.ListComponentUpdater;
 import com.intellij.openapi.ui.popup.JBPopup;
 import com.intellij.openapi.util.Ref;
@@ -76,8 +73,6 @@
     return myUpdater;
   }
 
-<<<<<<< HEAD
-=======
   /**
    * @deprecated Use {@link #init(JBPopup, ListComponentUpdater, Ref)} instead
    */
@@ -88,7 +83,6 @@
     }
   }
 
->>>>>>> 80cc971b
   public void init(@NotNull JBPopup popup, @NotNull ListComponentUpdater updater, @NotNull Ref<UsageView> usageView) {
     myPopup = popup;
     myUpdater = updater;
