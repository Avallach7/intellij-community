// Copyright 2000-2021 JetBrains s.r.o. Use of this source code is governed by the Apache 2.0 license that can be found in the LICENSE file.

package com.intellij.ide.actions;

import com.intellij.ide.actions.newclass.CreateWithTemplatesDialogPanel;
import com.intellij.ide.ui.newItemPopup.NewItemPopupUtil;
import com.intellij.lang.LangBundle;
import com.intellij.openapi.application.Experiments;
import com.intellij.openapi.project.Project;
import com.intellij.openapi.ui.DialogWrapper;
import com.intellij.openapi.ui.InputValidator;
import com.intellij.openapi.ui.InputValidatorEx;
import com.intellij.openapi.ui.ValidationInfo;
import com.intellij.openapi.ui.popup.JBPopup;
import com.intellij.openapi.util.Disposer;
import com.intellij.openapi.util.NlsContexts;
import com.intellij.openapi.util.Ref;
import com.intellij.openapi.util.Trinity;
import com.intellij.openapi.util.text.StringUtil;
import com.intellij.psi.PsiElement;
import com.intellij.psi.SmartPointerManager;
import com.intellij.psi.SmartPsiElementPointer;
import com.intellij.util.Consumer;
import com.intellij.util.PlatformIcons;
import com.intellij.util.SlowOperations;
import org.jetbrains.annotations.*;

import javax.swing.*;
import java.awt.*;
import java.util.*;
import java.util.List;

import static com.intellij.openapi.util.NlsContexts.DialogTitle;

/**
 * @author peter
 */
public class CreateFileFromTemplateDialog extends DialogWrapper {
  private JTextField myNameField;
  private TemplateKindCombo myKindCombo;
  private JPanel myPanel;
  private JLabel myUpDownHint;
  private JLabel myKindLabel;
  private JLabel myNameLabel;

  private ElementCreator myCreator;
  private InputValidator myInputValidator;
  private final Map<String, InputValidator> myExtraValidators = new HashMap<>();

  protected CreateFileFromTemplateDialog(@NotNull Project project) {
    super(project, true);

    myKindLabel.setLabelFor(myKindCombo);
    myKindCombo.registerUpDownHint(myNameField);
    myUpDownHint.setIcon(PlatformIcons.UP_DOWN_ARROWS);
    setTemplateKindComponentsVisible(false);
    init();
  }

  @Nullable
  @Override
  protected ValidationInfo doValidate() {
    final String text = myNameField.getText().trim();
    InputValidator[] validators = {myInputValidator, myExtraValidators.get(getKindCombo().getSelectedName())};
    for (InputValidator validator : validators) {
      if (validator != null) {
        final boolean canClose = validator.canClose(text);
        if (!canClose) {
          String errorText = LangBundle.message("incorrect.name");
          if (validator instanceof InputValidatorEx) {
            String message = ((InputValidatorEx)validator).getErrorText(text);
            if (message != null) {
              errorText = message;
            }
          }
          return new ValidationInfo(errorText, myNameField);
        }
      }
    }
    return super.doValidate();
  }

  protected JTextField getNameField() {
    return myNameField;
  }

  protected TemplateKindCombo getKindCombo() {
    return myKindCombo;
  }

  protected JLabel getKindLabel() {
    return myKindLabel;
  }

  protected JLabel getNameLabel() {
    return myNameLabel;
  }

  private String getEnteredName() {
    final JTextField nameField = getNameField();
    final String text = nameField.getText().trim();
    nameField.setText(text);
    return text;
  }

  @Override
  protected JComponent createCenterPanel() {
    return myPanel;
  }

  @Override
  protected void doOKAction() {
    if (myCreator != null && myCreator.tryCreate(getEnteredName()).length == 0) {
      return;
    }
    super.doOKAction();
  }

  @Override
  public JComponent getPreferredFocusedComponent() {
    return getNameField();
  }

  public void setTemplateKindComponentsVisible(boolean flag) {
    myKindCombo.setVisible(flag);
    myKindLabel.setVisible(flag);
    myUpDownHint.setVisible(flag);
  }

  public static Builder createDialog(@NotNull final Project project) {
    if (Experiments.getInstance().isFeatureEnabled("show.create.new.element.in.popup")) {
     return new NonBlockingPopupBuilderImpl(project);
    }
    else {
      final CreateFileFromTemplateDialog dialog = new CreateFileFromTemplateDialog(project);
      return new BuilderImpl(dialog, project);
    }
  }

  private static class BuilderImpl implements Builder {
    private final CreateFileFromTemplateDialog myDialog;
    private final Project myProject;

    BuilderImpl(CreateFileFromTemplateDialog dialog, Project project) {
      myDialog = dialog;
      myProject = project;
    }

    @Override
    public Builder setTitle(@NlsContexts.DialogTitle String title) {
      myDialog.setTitle(title);
      return this;
    }

    @Override
    public Builder setDefaultText(String text) {
      JTextField nameField = myDialog.getNameField();
      nameField.setText(text);
      nameField.selectAll();
      return this;
    }

    @Override
    public Builder addKind(@Nls @NotNull String name, @Nullable Icon icon, @NotNull String templateName,
                           @Nullable InputValidator extraValidator) {
      myDialog.getKindCombo().addItem(name, icon, templateName);
      if (extraValidator != null) {
        myDialog.myExtraValidators.put(templateName, extraValidator);
      }
      if (myDialog.getKindCombo().getComboBox().getItemCount() > 1) {
        myDialog.setTemplateKindComponentsVisible(true);
      }
      return this;
    }

    @Override
    public Builder setValidator(InputValidator validator) {
      myDialog.myInputValidator = validator;
      return this;
    }

    @Override
    public Builder setDialogOwner(@Nullable Component owner) {
      throw new UnsupportedOperationException("Dialog owner is supposed to be baked in CreateFileFromTemplateDialog passed via constructor");
    }

    @Override
    public <T extends PsiElement> T show(@NotNull String errorTitle, @Nullable String selectedTemplateName,
                                         @NotNull final FileCreator<T> creator) {
      final Ref<SmartPsiElementPointer<T>> created = Ref.create(null);
      myDialog.getKindCombo().setSelectedName(selectedTemplateName);
      myDialog.myCreator = new ElementCreator(myProject, errorTitle) {

        @Override
        protected PsiElement[] create(@NotNull String newName) {
          T element = creator.createFile(myDialog.getEnteredName(), myDialog.getKindCombo().getSelectedName());
          if (element != null) {
            created.set(SmartPointerManager.getInstance(myProject).createSmartPsiElementPointer(element));
            return new PsiElement[]{element};
          }
          return PsiElement.EMPTY_ARRAY;
        }

        @Override
        public boolean startInWriteAction() {
          return creator.startInWriteAction();
        }

        @Override
        protected String getActionName(String newName) {
          return creator.getActionName(newName, myDialog.getKindCombo().getSelectedName());
        }
      };

      myDialog.show();
      if (myDialog.getExitCode() == OK_EXIT_CODE) {
        SmartPsiElementPointer<T> pointer = created.get();
        return pointer == null ? null : pointer.getElement();
      }
      return null;
    }

    @Override
    public <T extends PsiElement> void show(@NotNull String errorTitle,
                                            @Nullable String selectedItem,
                                            @NotNull FileCreator<T> creator,
                                            Consumer<? super T> elementConsumer) {
      T element = show(errorTitle, selectedItem, creator);
      elementConsumer.consume(element);
    }

    @Nullable
    @Override
    public Map<String,String> getCustomProperties() {
      return null;
    }
  }

  private static final class NonBlockingPopupBuilderImpl implements Builder {
    @NotNull private final Project myProject;

    private @NlsContexts.PopupTitle String myTitle = LangBundle.message("popup.title.default.title");
    private String myDefaultText = null;
    private final List<Trinity<String, Icon, String>> myTemplatesList = new ArrayList<>();
    private InputValidator myInputValidator;
    private final Map<String, InputValidator> myExtraValidators = new HashMap<>();
    private @Nullable Component dialogOwner;

    private NonBlockingPopupBuilderImpl(@NotNull Project project) {myProject = project;}

    @Override
    public Builder setTitle(@NlsContexts.PopupTitle String title) {
      myTitle = title;
      return this;
    }

    @Override
    public Builder setDefaultText(String text) {
      myDefaultText = text;
      return this;
    }

    @Override
    public Builder addKind(@Nls @NotNull String kind, @Nullable Icon icon, @NotNull String templateName,
                           @Nullable InputValidator extraValidator) {
      myTemplatesList.add(Trinity.create(kind, icon, templateName));
      if (extraValidator != null) {
        myExtraValidators.put(templateName, extraValidator);
      }
      return this;
    }

    @Override
    public Builder setValidator(InputValidator validator) {
      myInputValidator = validator;
      return this;
    }

    @Override
    public Builder setDialogOwner(@Nullable Component owner) {
      dialogOwner = owner;
      return this;
    }

    @Nullable
    @Override
    public <T extends PsiElement> T show(@NotNull String errorTitle, @Nullable String selectedItem, @NotNull FileCreator<T> creator) {
      throw new UnsupportedOperationException("Modal dialog is not supported by this builder");
    }

    @Override
    public <T extends PsiElement> void show(@NotNull String errorTitle,
                                            @Nullable String selectedItem,
                                            @NotNull FileCreator<T> fileCreator,
                                            Consumer<? super T> elementConsumer) {
      CreateWithTemplatesDialogPanel contentPanel = new CreateWithTemplatesDialogPanel(myTemplatesList, selectedItem);
      ElementCreator elementCreator = new ElementCreator(myProject, errorTitle) {

        @Override
        protected PsiElement[] create(@NotNull String newName) {
          T element = fileCreator.createFile(contentPanel.getEnteredName(), contentPanel.getSelectedTemplate());
          return element != null ? new PsiElement[]{element} : PsiElement.EMPTY_ARRAY;
        }

        @Override
        public boolean startInWriteAction() {
          return fileCreator.startInWriteAction();
        }

        @Override
        protected String getActionName(String newName) {
          return fileCreator.getActionName(newName, contentPanel.getSelectedTemplate());
        }
      };

      JBPopup popup = NewItemPopupUtil.createNewItemPopup(myTitle, contentPanel, contentPanel.getNameField());
      if (myDefaultText != null) {
        JTextField textField = contentPanel.getTextField();
        textField.setText(myDefaultText);
        textField.selectAll();
      }
      contentPanel.setApplyAction(e -> {
        String newElementName = contentPanel.getEnteredName();
        if (StringUtil.isEmptyOrSpaces(newElementName)) return;

        boolean isValid = myInputValidator == null || myInputValidator.canClose(newElementName);
        InputValidator extraValidator = myExtraValidators.get(contentPanel.getSelectedTemplate());
        boolean isExtraValid = extraValidator == null || extraValidator.canClose(newElementName);

        if (isValid && isExtraValid) {
          popup.closeOk(e);
          T createdElement = (T)SlowOperations.allowSlowOperations(() -> createElement(newElementName, elementCreator));
          if (createdElement != null) {
            elementConsumer.consume(createdElement);
          }
        }
        else {
          String errorMessage = Optional.ofNullable(!isValid ? myInputValidator : extraValidator)
            .filter(validator -> validator instanceof InputValidatorEx)
            .map(validator -> ((InputValidatorEx)validator).getErrorText(newElementName))
            .orElse(LangBundle.message("incorrect.name"));
          contentPanel.setError(errorMessage);
        }
      });

      Disposer.register(popup, contentPanel);
      if (dialogOwner == null)
        popup.showCenteredInCurrentWindow(myProject);
      else
        popup.showInCenterOf(dialogOwner);
    }

    @Nullable
    @Override
    public Map<String, String> getCustomProperties() {
      return null;
    }

    @Nullable
    private static PsiElement createElement(String newElementName, ElementCreator creator) {
      PsiElement[] elements = creator.tryCreate(newElementName);
      return elements.length > 0 ? elements[0] : null;
    }
  }

  public interface Builder {
    Builder setTitle(@DialogTitle String title);
    Builder setValidator(InputValidator validator);
<<<<<<< HEAD
    Builder setDialogOwner(@Nullable Component owner);
=======
    Builder setDefaultText(String text);
>>>>>>> 19db664d

    default Builder addKind(@NlsContexts.ListItem @NotNull String kind, @Nullable Icon icon, @NonNls @NotNull String templateName) {
      return addKind(kind, icon, templateName, null);
    }

    Builder addKind(@NlsContexts.ListItem @NotNull String kind,
                    @Nullable Icon icon,
                    @NonNls @NotNull String templateName,
                    @Nullable InputValidator extraValidator);

    @Nullable
    <T extends PsiElement> T show(@DialogTitle @NotNull String errorTitle,
                                  @NonNls @Nullable String selectedItem,
                                  @NotNull FileCreator<T> creator);

    <T extends PsiElement> void show(@DialogTitle @NotNull String errorTitle,
                                     @NonNls @Nullable String selectedItem,
                                     @NotNull FileCreator<T> creator,
                                     Consumer<? super T> elementConsumer);

    @Nullable
    Map<String,String> getCustomProperties();
  }

  public interface FileCreator<T> {

    @Nullable
    T createFile(@NonNls @NotNull String name, @NonNls @NotNull String templateName);

    @NlsContexts.Command
    @NotNull
    String getActionName(@NonNls @NotNull String name, @NonNls @NotNull String templateName);

    boolean startInWriteAction();
  }
}<|MERGE_RESOLUTION|>--- conflicted
+++ resolved
@@ -366,11 +366,8 @@
   public interface Builder {
     Builder setTitle(@DialogTitle String title);
     Builder setValidator(InputValidator validator);
-<<<<<<< HEAD
+    Builder setDefaultText(String text);
     Builder setDialogOwner(@Nullable Component owner);
-=======
-    Builder setDefaultText(String text);
->>>>>>> 19db664d
 
     default Builder addKind(@NlsContexts.ListItem @NotNull String kind, @Nullable Icon icon, @NonNls @NotNull String templateName) {
       return addKind(kind, icon, templateName, null);
