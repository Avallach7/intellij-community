--- conflicted
+++ resolved
@@ -363,22 +363,15 @@
       PyClassLikeType head = null; // to keep compiler happy; really head is assigned in the loop at least once.
       for (List<PyClassLikeType> seq : nonBlankSequences) {
         head = seq.get(0);
-<<<<<<< HEAD
+        if (head == null) {
+          seq.remove(0);
+          found = true;
+          break;
+        }
         boolean headInTails = false;
         for (List<PyClassLikeType> tailSeq : nonBlankSequences) {
           if (tailSeq.indexOf(head) > 0) { // -1 is not found, 0 is head, >0 is tail.
             headInTails = true;
-=======
-        if (head == null) {
-          seq.remove(0);
-          found = true;
-          break;
-        }
-        boolean head_in_tails = false;
-        for (List<PyClassLikeType> tail_seq : nonBlankSequences) {
-          if (tail_seq.indexOf(head) > 0) { // -1 is not found, 0 is head, >0 is tail.
-            head_in_tails = true;
->>>>>>> 4af840d1
             break;
           }
         }
@@ -408,24 +401,19 @@
   }
 
 
-  private static List<PyClassLikeType> mroLinearize(@NotNull PyClassLikeType type, boolean addThisType, @NotNull TypeEvalContext context) {
+  private static List<PyClassLikeType> mroLinearize(@NotNull PyClassLikeType type,
+                                                    boolean addThisType,
+                                                    @NotNull TypeEvalContext context) throws MROException {
     return mroLinearize(type, addThisType, context, new HashMap<PyClassLikeType, Object>());
   }
 
   @NotNull
-<<<<<<< HEAD
   private static List<PyClassLikeType> mroLinearize(@NotNull PyClassLikeType type, boolean addThisType,
                                                     @NotNull TypeEvalContext context,
-                                                    @NotNull Map<PyClassLikeType, Object> cache) {
+                                                    @NotNull Map<PyClassLikeType, Object> cache) throws MROException {
     final Object computed = cache.get(type);
     if (computed == EVALUATING) {
-      throw new IllegalStateException("Circular class inheritance");
-=======
-  private static List<PyClassLikeType> mroLinearize(@NotNull PyClassLikeType type, @NotNull Set<PyClassLikeType> seen, boolean addThisType,
-                                                    @NotNull TypeEvalContext context) throws MROException {
-    if (seen.contains(type)) {
       throw new MROException("Circular class inheritance");
->>>>>>> 4af840d1
     }
     if (computed != null) {
       //noinspection unchecked
@@ -1362,15 +1350,10 @@
   private List<PyClassLikeType> getMROAncestorTypes(@NotNull TypeEvalContext context) throws MROException {
     final PyType thisType = context.getType(this);
     if (thisType instanceof PyClassLikeType) {
-<<<<<<< HEAD
-      try {
-        return mroLinearize((PyClassLikeType)thisType, false, context);
-=======
       final PyClassLikeType thisClassLikeType = (PyClassLikeType)thisType;
-      final List<PyClassLikeType> ancestorTypes = mroLinearize(thisClassLikeType, new HashSet<PyClassLikeType>(), false, context);
+      final List<PyClassLikeType> ancestorTypes = mroLinearize(thisClassLikeType, false, context, new HashMap<PyClassLikeType, Object>());
       if (isOverriddenMRO(ancestorTypes, context)) {
         ancestorTypes.add(null);
->>>>>>> 4af840d1
       }
       return ancestorTypes;
     }
