--- conflicted
+++ resolved
@@ -120,13 +120,8 @@
       }
     }
 
-<<<<<<< HEAD
-    final Object leftValue = new PyEvaluator().evaluate(lhs);
-    final Object rightValue = new PyEvaluator().evaluate(rhs);
-=======
     final Object leftValue = PyEvaluator.evaluateNoResolve(lhs, Object.class);
     final Object rightValue = PyEvaluator.evaluateNoResolve(rhs, Object.class);
->>>>>>> 54425956
 
     if (leftValue instanceof Boolean && rightValue instanceof Boolean) {
       return;
