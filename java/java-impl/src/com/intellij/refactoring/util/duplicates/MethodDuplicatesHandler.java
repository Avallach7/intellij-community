/*
 * Copyright 2000-2016 JetBrains s.r.o.
 *
 * Licensed under the Apache License, Version 2.0 (the "License");
 * you may not use this file except in compliance with the License.
 * You may obtain a copy of the License at
 *
 * http://www.apache.org/licenses/LICENSE-2.0
 *
 * Unless required by applicable law or agreed to in writing, software
 * distributed under the License is distributed on an "AS IS" BASIS,
 * WITHOUT WARRANTIES OR CONDITIONS OF ANY KIND, either express or implied.
 * See the License for the specific language governing permissions and
 * limitations under the License.
 */
package com.intellij.refactoring.util.duplicates;

import com.intellij.analysis.AnalysisScope;
import com.intellij.analysis.AnalysisUIOptions;
import com.intellij.analysis.BaseAnalysisActionDialog;
import com.intellij.history.LocalHistory;
import com.intellij.history.LocalHistoryAction;
import com.intellij.lang.ContextAwareActionHandler;
import com.intellij.openapi.actionSystem.DataContext;
import com.intellij.openapi.application.ApplicationManager;
import com.intellij.openapi.application.ApplicationNamesInfo;
import com.intellij.openapi.application.ModalityState;
import com.intellij.openapi.command.CommandProcessor;
import com.intellij.openapi.diagnostic.Logger;
import com.intellij.openapi.editor.Editor;
import com.intellij.openapi.module.Module;
import com.intellij.openapi.module.ModuleUtilCore;
import com.intellij.openapi.progress.ProgressIndicator;
import com.intellij.openapi.progress.ProgressManager;
import com.intellij.openapi.progress.Task;
import com.intellij.openapi.project.Project;
import com.intellij.openapi.project.ProjectUtil;
import com.intellij.openapi.ui.Messages;
import com.intellij.openapi.util.Computable;
import com.intellij.openapi.vfs.VirtualFile;
import com.intellij.openapi.wm.StatusBar;
import com.intellij.openapi.wm.WindowManager;
import com.intellij.psi.*;
import com.intellij.psi.impl.source.PostprocessReformattingAspect;
import com.intellij.psi.search.LocalSearchScope;
import com.intellij.psi.util.PsiTreeUtil;
import com.intellij.refactoring.HelpID;
import com.intellij.refactoring.RefactoringActionHandler;
import com.intellij.refactoring.RefactoringBundle;
import com.intellij.refactoring.extractMethod.InputVariables;
import com.intellij.refactoring.util.CommonRefactoringUtil;
import org.jetbrains.annotations.NotNull;
import org.jetbrains.annotations.Nullable;

import java.util.*;

/**
 * @author dsl
 */
public class MethodDuplicatesHandler implements RefactoringActionHandler, ContextAwareActionHandler {
  public static final String REFACTORING_NAME = RefactoringBundle.message("replace.method.code.duplicates.title");
  private static final Logger LOG = Logger.getInstance("#" + MethodDuplicatesHandler.class.getName());

  @Override
  public boolean isAvailableForQuickList(@NotNull Editor editor, @NotNull PsiFile file, @NotNull DataContext dataContext) {
    final PsiElement element = file.findElementAt(editor.getCaretModel().getOffset());
    return getCannotRefactorMessage(PsiTreeUtil.getParentOfType(element, PsiMember.class)) == null;
  }

  @Override
  public void invoke(@NotNull final Project project, final Editor editor, PsiFile file, DataContext dataContext) {
    final int offset = editor.getCaretModel().getOffset();
    final PsiElement element = file.findElementAt(offset);
    final PsiMember member = PsiTreeUtil.getParentOfType(element, PsiMember.class);
    final String cannotRefactorMessage = getCannotRefactorMessage(member);
    if (cannotRefactorMessage != null) {
      String message = RefactoringBundle.getCannotRefactorMessage(cannotRefactorMessage);
      showErrorMessage(message, project, editor);
      return;
    }

    final AnalysisScope scope = new AnalysisScope(file);
    final Module module = ModuleUtilCore.findModuleForPsiElement(file);
    final BaseAnalysisActionDialog dlg =
      new BaseAnalysisActionDialog(RefactoringBundle.message("replace.method.duplicates.scope.chooser.title", REFACTORING_NAME),
                                   RefactoringBundle.message("replace.method.duplicates.scope.chooser.message"),
                                   project, scope, module != null ? module.getName() : null, false,
                                   AnalysisUIOptions.getInstance(project), element);
    if (dlg.showAndGet()) {
      ProgressManager.getInstance().run(new Task.Backgroundable(project, "Locate duplicates", true) {
        @Override
        public void run(@NotNull ProgressIndicator indicator) {
          indicator.setIndeterminate(true);
          invokeOnScope(project, member, dlg.getScope(AnalysisUIOptions.getInstance(project), scope, project, module));
        }
      });
    }
  }

  @Nullable
  private static String getCannotRefactorMessage(PsiMember member) {
    if (member == null) {
      return RefactoringBundle.message("locate.caret.inside.a.method");
    }
    if (member instanceof PsiMethod) {
      if (((PsiMethod)member).isConstructor()) {
        return RefactoringBundle.message("replace.with.method.call.does.not.work.for.constructors");
      }
      final PsiCodeBlock body = ((PsiMethod)member).getBody();
      if (body == null) {
        return RefactoringBundle.message("method.does.not.have.a.body", member.getName());
      }
      final PsiStatement[] statements = body.getStatements();
      if (statements.length == 0) {
        return RefactoringBundle.message("method.has.an.empty.body", member.getName());
      }
    } else if (member instanceof PsiField) {
      final PsiField field = (PsiField)member;
      if (field.getInitializer() == null) {
        return "Field " + member.getName() + " doesn't have initializer";
      }
      final PsiClass containingClass = field.getContainingClass();
      if (!field.hasModifierProperty(PsiModifier.FINAL) || !field.hasModifierProperty(PsiModifier.STATIC) ||
          containingClass == null || containingClass.getQualifiedName() == null) {
        return "Replace Duplicates works with constants only";
      }
    } else {
      return "Caret should be inside method or constant";
    }
    return null;
  }

  public static void invokeOnScope(final Project project, final PsiMember member, final AnalysisScope scope) {
    invokeOnScope(project, Collections.singleton(member), scope, false);
  }

  public static void invokeOnScope(final Project project, final Set<PsiMember> members, final AnalysisScope scope, boolean silent) {
    final Map<PsiMember, List<Match>> duplicates = new HashMap<>();
    final int fileCount = scope.getFileCount();
    final ProgressIndicator progressIndicator = ProgressManager.getInstance().getProgressIndicator();
    if (progressIndicator != null) {
      progressIndicator.setIndeterminate(false);
    }

    final Map<PsiMember, Set<Module>> memberWithModulesMap = new HashMap<>();
    for (final PsiMember member : members) {
      final Module module = ApplicationManager.getApplication().runReadAction(new Computable<Module>() {
        @Override
        public Module compute() {
          return ModuleUtilCore.findModuleForPsiElement(member);
        }
      });
      if (module != null) {
        final HashSet<Module> dependencies = new HashSet<>();
        ApplicationManager.getApplication().runReadAction(() -> ModuleUtilCore.collectModulesDependsOn(module, dependencies));
        memberWithModulesMap.put(member, dependencies);
      }
    }

    scope.accept(new PsiRecursiveElementVisitor() {
      private int myFileCount;
      @Override public void visitFile(final PsiFile file) {
        if (progressIndicator != null){
          if (progressIndicator.isCanceled()) return;
          progressIndicator.setFraction(((double)myFileCount++)/fileCount);
          final VirtualFile virtualFile = file.getVirtualFile();
          if (virtualFile != null) {
            progressIndicator.setText2(ProjectUtil.calcRelativeToProjectPath(virtualFile, project));
          }
        }
        final Module targetModule = ModuleUtilCore.findModuleForPsiElement(file);
        if (targetModule == null) return;
        for (Map.Entry<PsiMember, Set<Module>> entry : memberWithModulesMap.entrySet()) {
          final Set<Module> dependencies = entry.getValue();
          if (dependencies == null || !dependencies.contains(targetModule)) continue;

          final PsiMember method = entry.getKey();
          final List<Match> matchList = hasDuplicates(file, method);
          for (Iterator<Match> iterator = matchList.iterator(); iterator.hasNext(); ) {
            Match match = iterator.next();
            final PsiElement matchStart = match.getMatchStart();
            final PsiElement matchEnd = match.getMatchEnd();
            for (PsiMember psiMember : members) {
              if (PsiTreeUtil.isAncestor(psiMember, matchStart, false) ||
                  PsiTreeUtil.isAncestor(psiMember, matchEnd, false)) {
                iterator.remove();
                break;
              }
            }
          }
          if (!matchList.isEmpty()) {
            List<Match> matches = duplicates.get(method);
            if (matches == null) {
              matches = new ArrayList<>();
              duplicates.put(method, matches);
            }
            matches.addAll(matchList);
          }
        }
      }
    });
    if (duplicates.isEmpty()) {
      if (!silent) {
        final Runnable nothingFoundRunnable = () -> {
          final String message = RefactoringBundle.message("idea.has.not.found.any.code.that.can.be.replaced.with.method.call",
                                                           ApplicationNamesInfo.getInstance().getProductName());
          Messages.showInfoMessage(project, message, REFACTORING_NAME);
        };
        if (ApplicationManager.getApplication().isUnitTestMode()) {
          nothingFoundRunnable.run();
        } else {
          ApplicationManager.getApplication().invokeLater(nothingFoundRunnable, ModalityState.NON_MODAL);
        }
      }
    } else {
      replaceDuplicate(project, duplicates, members);
    }
  }

  private static void replaceDuplicate(final Project project, final Map<PsiMember, List<Match>> duplicates, final Set<PsiMember> methods) {
    final ProgressIndicator progressIndicator = ProgressManager.getInstance().getProgressIndicator();
    if (progressIndicator != null && progressIndicator.isCanceled()) return;

<<<<<<< HEAD
    final Runnable replaceRunnable = new Runnable() {
      @Override
      public void run() {
        LocalHistoryAction a = LocalHistory.getInstance().startAction(REFACTORING_NAME);
        try {
          for (final PsiMember member : methods) {
            final List<Match> matches = duplicates.get(member);
            if (matches == null) continue;
            final int duplicatesNo = matches.size();
            final StatusBar statusBar = WindowManager.getInstance().getStatusBar(project);
            if (statusBar != null) {
              statusBar.setInfo(getStatusMessage(duplicatesNo));
            }
            CommandProcessor.getInstance().executeCommand(project, new Runnable() {
              @Override
              public void run() {
                PostprocessReformattingAspect.getInstance(project).postponeFormattingInside(new Runnable() {
                  @Override
                  public void run() {
                    final MatchProvider matchProvider =
                      member instanceof PsiMethod ? new MethodDuplicatesMatchProvider((PsiMethod)member, matches)
                                                  : new ConstantMatchProvider(member, project, matches);
                    DuplicatesImpl.invoke(project, matchProvider);
                  }
                });
              }
            }, REFACTORING_NAME, REFACTORING_NAME);

            if (statusBar != null) {
              statusBar.setInfo("");
            }
          }
        }
        finally {
          a.finish();
=======
    final Runnable replaceRunnable = () -> {
      LocalHistoryAction a = LocalHistory.getInstance().startAction(REFACTORING_NAME);
      try {
        for (final PsiMember member : methods) {
          final List<Match> matches = duplicates.get(member);
          if (matches == null) continue;
          final int duplicatesNo = matches.size();
          WindowManager.getInstance().getStatusBar(project).setInfo(getStatusMessage(duplicatesNo));
          CommandProcessor.getInstance().executeCommand(project,
                                                        () -> PostprocessReformattingAspect.getInstance(project).postponeFormattingInside(() -> {
                                                          final MatchProvider matchProvider =
                                                            member instanceof PsiMethod ? new MethodDuplicatesMatchProvider((PsiMethod)member, matches)
                                                                                        : new ConstantMatchProvider(member, project, matches);
                                                          DuplicatesImpl.invoke(project, matchProvider);
                                                        }), REFACTORING_NAME, REFACTORING_NAME);

          WindowManager.getInstance().getStatusBar(project).setInfo("");
>>>>>>> bd50525b
        }
      }
      finally {
        a.finish();
      }
    };
    ApplicationManager.getApplication().invokeLater(replaceRunnable, ModalityState.NON_MODAL);
  }

  public static List<Match> hasDuplicates(final PsiFile file, final PsiMember member) {
    final DuplicatesFinder duplicatesFinder = createDuplicatesFinder(member);
    if (duplicatesFinder == null) {
      return Collections.emptyList();
    }

    return duplicatesFinder.findDuplicates(file);
  }

  @Nullable
  public static DuplicatesFinder createDuplicatesFinder(PsiMember member) {
    PsiElement[] pattern;
    ReturnValue matchedReturnValue = null;
    if (member instanceof PsiMethod) {
      final PsiCodeBlock body = ((PsiMethod)member).getBody();
      LOG.assertTrue(body != null);
      final PsiStatement[] statements = body.getStatements();
      pattern = statements;
      matchedReturnValue = null;
      if (statements.length != 1 || !(statements[0] instanceof PsiReturnStatement)) {
        final PsiStatement lastStatement = statements.length > 0 ? statements[statements.length - 1] : null;
        if (lastStatement instanceof PsiReturnStatement) {
          final PsiExpression returnValue = ((PsiReturnStatement)lastStatement).getReturnValue();
          if (returnValue instanceof PsiReferenceExpression) {
            final PsiElement resolved = ((PsiReferenceExpression)returnValue).resolve();
            if (resolved instanceof PsiVariable) {
              pattern = new PsiElement[statements.length - 1];
              System.arraycopy(statements, 0, pattern, 0, statements.length - 1);
              matchedReturnValue = new VariableReturnValue((PsiVariable)resolved);
            }
          }
        }
      } else {
        final PsiExpression returnValue = ((PsiReturnStatement)statements[0]).getReturnValue();
        if (returnValue != null) {
          pattern = new PsiElement[]{returnValue};
        }
      }
    } else {
      pattern = new PsiElement[]{((PsiField)member).getInitializer()};
    }
    if (pattern.length == 0) {
      return null;
    }
    final List<? extends PsiVariable> inputVariables = 
      member instanceof PsiMethod ? Arrays.asList(((PsiMethod)member).getParameterList().getParameters()) : new ArrayList<>();
    return new DuplicatesFinder(pattern,
                                new InputVariables(inputVariables, member.getProject(), new LocalSearchScope(pattern), false),
                                matchedReturnValue,
                                new ArrayList<>());
  }

  static String getStatusMessage(final int duplicatesNo) {
    return RefactoringBundle.message("method.duplicates.found.message", duplicatesNo);
  }

  private static void showErrorMessage(String message, Project project, Editor editor) {
    CommonRefactoringUtil.showErrorHint(project, editor, message, REFACTORING_NAME, HelpID.METHOD_DUPLICATES);
  }

  @Override
  public void invoke(@NotNull Project project, @NotNull PsiElement[] elements, DataContext dataContext) {
    throw new UnsupportedOperationException();
  }
}<|MERGE_RESOLUTION|>--- conflicted
+++ resolved
@@ -221,43 +221,6 @@
     final ProgressIndicator progressIndicator = ProgressManager.getInstance().getProgressIndicator();
     if (progressIndicator != null && progressIndicator.isCanceled()) return;
 
-<<<<<<< HEAD
-    final Runnable replaceRunnable = new Runnable() {
-      @Override
-      public void run() {
-        LocalHistoryAction a = LocalHistory.getInstance().startAction(REFACTORING_NAME);
-        try {
-          for (final PsiMember member : methods) {
-            final List<Match> matches = duplicates.get(member);
-            if (matches == null) continue;
-            final int duplicatesNo = matches.size();
-            final StatusBar statusBar = WindowManager.getInstance().getStatusBar(project);
-            if (statusBar != null) {
-              statusBar.setInfo(getStatusMessage(duplicatesNo));
-            }
-            CommandProcessor.getInstance().executeCommand(project, new Runnable() {
-              @Override
-              public void run() {
-                PostprocessReformattingAspect.getInstance(project).postponeFormattingInside(new Runnable() {
-                  @Override
-                  public void run() {
-                    final MatchProvider matchProvider =
-                      member instanceof PsiMethod ? new MethodDuplicatesMatchProvider((PsiMethod)member, matches)
-                                                  : new ConstantMatchProvider(member, project, matches);
-                    DuplicatesImpl.invoke(project, matchProvider);
-                  }
-                });
-              }
-            }, REFACTORING_NAME, REFACTORING_NAME);
-
-            if (statusBar != null) {
-              statusBar.setInfo("");
-            }
-          }
-        }
-        finally {
-          a.finish();
-=======
     final Runnable replaceRunnable = () -> {
       LocalHistoryAction a = LocalHistory.getInstance().startAction(REFACTORING_NAME);
       try {
@@ -275,7 +238,6 @@
                                                         }), REFACTORING_NAME, REFACTORING_NAME);
 
           WindowManager.getInstance().getStatusBar(project).setInfo("");
->>>>>>> bd50525b
         }
       }
       finally {
