/*
 * Copyright 2000-2017 JetBrains s.r.o.
 *
 * Licensed under the Apache License, Version 2.0 (the "License");
 * you may not use this file except in compliance with the License.
 * You may obtain a copy of the License at
 *
 * http://www.apache.org/licenses/LICENSE-2.0
 *
 * Unless required by applicable law or agreed to in writing, software
 * distributed under the License is distributed on an "AS IS" BASIS,
 * WITHOUT WARRANTIES OR CONDITIONS OF ANY KIND, either express or implied.
 * See the License for the specific language governing permissions and
 * limitations under the License.
 */
package com.intellij.java.index;

import com.intellij.openapi.progress.ProgressManager;
import com.intellij.util.containers.ContainerUtil;
import com.intellij.util.indexing.DataIndexer;
import com.intellij.util.indexing.IndexExtension;
import com.intellij.util.indexing.IndexId;
import com.intellij.util.indexing.StorageException;
import com.intellij.util.indexing.impl.IndexStorage;
import com.intellij.util.indexing.impl.KeyCollectionBasedForwardIndex;
import com.intellij.util.indexing.impl.MapReduceIndex;
<<<<<<< HEAD
=======
import com.intellij.util.indexing.impl.forward.KeyCollectionForwardIndexAccessor;
import com.intellij.util.indexing.impl.forward.PersistentMapBasedForwardIndex;
>>>>>>> 38dd8b9a
import com.intellij.util.io.*;
import org.jetbrains.annotations.NotNull;
import org.jetbrains.annotations.Nullable;
import org.junit.Assert;

import java.io.DataInput;
import java.io.DataOutput;
import java.io.File;
import java.io.IOException;
import java.util.*;

/**
 * @author Eugene Zhuravlev
 */
public class StringIndex {
  private final MapReduceIndex<String, String, PathContentPair> myIndex;
  private volatile Throwable myRebuildThrowable;
  public StringIndex(String testName,
<<<<<<< HEAD
                     final IndexStorage<String, String> storage,
                     final PersistentMap<Integer, Collection<String>> inputIndex,
=======
                     IndexStorage<String, String> storage,
                     File forwardIndexFile,
>>>>>>> 38dd8b9a
                     boolean failOnRebuildRequest)
    throws IOException {
    IndexId<String, String> id = IndexId.create(testName + "string_index");
    IndexExtension<String, String, PathContentPair> extension = new IndexExtension<String, String, PathContentPair>() {
      @NotNull
      @Override
      public IndexId<String, String> getName() {
        return id;
      }

      @NotNull
      @Override
      public DataIndexer<String, String, PathContentPair> getIndexer() {
        return new Indexer();
      }

      @NotNull
      @Override
      public KeyDescriptor<String> getKeyDescriptor() {
        return new EnumeratorStringDescriptor();
      }

      @NotNull
      @Override
      public DataExternalizer<String> getValueExternalizer() {
        return new EnumeratorStringDescriptor();
      }

      @Override
      public int getVersion() {
        return 0;
      }
    };

    DataExternalizer<Collection<String>> anotherStringExternalizer = new DataExternalizer<Collection<String>>() {
      @Override
      public void save(@NotNull DataOutput out, Collection<String> value)
        throws IOException {
        DataInputOutputUtil.writeINT(out, value.size());
        for (String key : value) {
          out.writeUTF(key);
        }
      }

      @Override
<<<<<<< HEAD
      public PersistentMap<Integer, Collection<String>> createMap() {
        return inputIndex;
=======
      public Collection<String> read(@NotNull DataInput _in)
        throws IOException {
        final int size = DataInputOutputUtil.readINT(_in);
        final List<String> list = new ArrayList<>();
        for (int idx = 0; idx < size; idx++) {
          list.add(_in.readUTF());
        }
        return list;
>>>>>>> 38dd8b9a
      }
    };
    myIndex = new MapReduceIndex<String, String, PathContentPair>(extension,
                                                                  storage,
                                                                  new PersistentMapBasedForwardIndex(forwardIndexFile),
                                                                  new KeyCollectionForwardIndexAccessor<>(anotherStringExternalizer)) {
      @Override
      public void checkCanceled() {
        ProgressManager.checkCanceled();
      }

      @Override
      public void requestRebuild(@NotNull Throwable ex) {
        if (failOnRebuildRequest) {
          Assert.fail();
        } else {
          myRebuildThrowable = ex;
        }
      }

    };
  }

  public List<String> getFilesByWord(@NotNull String word) throws StorageException {
    return ContainerUtil.collect(myIndex.getData(word).getValueIterator());
  }
  
  public boolean update(final String path, @Nullable String content, @Nullable String oldContent) {
    return myIndex.update(Math.abs(path.hashCode()), toInput(path, content)).compute();
  }

  public void flush() throws StorageException {
    myIndex.flush();
  }

  public void dispose() {
    myIndex.dispose();
  }

  @Nullable
  private PathContentPair toInput(@NotNull String path, @Nullable String content) {
    return content != null ? new PathContentPair(path, content) : null;
  }

  public Throwable getRebuildThrowable() {
    return myRebuildThrowable;
  }

  private static class Indexer implements DataIndexer<String, String, PathContentPair> {
    @Override
    @NotNull
    public Map<String,String> map(@NotNull final PathContentPair inputData) {
      final Map<String,String> _map = new HashMap<>();
      final StringBuilder builder = new StringBuilder();
      final String content = inputData.content;
      for (int idx = 0; idx < content.length(); idx++) {
        final char ch = content.charAt(idx);
        if (Character.isWhitespace(ch)) {
          if (builder.length() > 0) {
            _map.put(builder.toString(), inputData.path);
            builder.setLength(0);
          }
        }
        else {
          builder.append(ch);
        }
      }
      // emit the last word
      if (builder.length() > 0) {
        _map.put(builder.toString(), inputData.path);
        builder.setLength(0);
      }
      return _map;
    }
  }
  
  private static final class PathContentPair {
    final String path;
    final String content;

    PathContentPair(final String path, final String content) {
      this.path = path;
      this.content = content;
    }
  }

  public MapReduceIndex<String, String, PathContentPair> getIndex() {
    return myIndex;
  }
}<|MERGE_RESOLUTION|>--- conflicted
+++ resolved
@@ -24,11 +24,8 @@
 import com.intellij.util.indexing.impl.IndexStorage;
 import com.intellij.util.indexing.impl.KeyCollectionBasedForwardIndex;
 import com.intellij.util.indexing.impl.MapReduceIndex;
-<<<<<<< HEAD
-=======
 import com.intellij.util.indexing.impl.forward.KeyCollectionForwardIndexAccessor;
 import com.intellij.util.indexing.impl.forward.PersistentMapBasedForwardIndex;
->>>>>>> 38dd8b9a
 import com.intellij.util.io.*;
 import org.jetbrains.annotations.NotNull;
 import org.jetbrains.annotations.Nullable;
@@ -47,13 +44,8 @@
   private final MapReduceIndex<String, String, PathContentPair> myIndex;
   private volatile Throwable myRebuildThrowable;
   public StringIndex(String testName,
-<<<<<<< HEAD
-                     final IndexStorage<String, String> storage,
-                     final PersistentMap<Integer, Collection<String>> inputIndex,
-=======
                      IndexStorage<String, String> storage,
                      File forwardIndexFile,
->>>>>>> 38dd8b9a
                      boolean failOnRebuildRequest)
     throws IOException {
     IndexId<String, String> id = IndexId.create(testName + "string_index");
@@ -99,10 +91,6 @@
       }
 
       @Override
-<<<<<<< HEAD
-      public PersistentMap<Integer, Collection<String>> createMap() {
-        return inputIndex;
-=======
       public Collection<String> read(@NotNull DataInput _in)
         throws IOException {
         final int size = DataInputOutputUtil.readINT(_in);
@@ -111,7 +99,6 @@
           list.add(_in.readUTF());
         }
         return list;
->>>>>>> 38dd8b9a
       }
     };
     myIndex = new MapReduceIndex<String, String, PathContentPair>(extension,
