--- conflicted
+++ resolved
@@ -597,11 +597,10 @@
                                                     @NotNull String repo,
                                                     @NotNull String title,
                                                     @NotNull String description,
-<<<<<<< HEAD
-                                                    @NotNull String from,
-                                                    @NotNull String onto) throws IOException {
-    try {
-      String request = gson.toJson(new GithubPullRequestRequest(title, description, from, onto));
+                                                    @NotNull String head,
+                                                    @NotNull String base) throws IOException {
+    try {
+      String request = gson.toJson(new GithubPullRequestRequest(title, description, head, base));
       return createDataFromRaw(fromJson(postRequest(auth, "/repos/" + user + "/" + repo + "/pulls", request), GithubPullRequestRaw.class),
                                GithubPullRequest.class);
     }
@@ -609,13 +608,6 @@
       e.setDetails("Can't create pull request");
       throw e;
     }
-=======
-                                                    @NotNull String head,
-                                                    @NotNull String base) throws IOException {
-    String request = gson.toJson(new GithubPullRequestRequest(title, description, head, base));
-    return createDataFromRaw(fromJson(postRequest(auth, "/repos/" + user + "/" + repo + "/pulls", request), GithubPullRequestRaw.class),
-                             GithubPullRequest.class);
->>>>>>> dc862f80
   }
 
   @NotNull
