// Copyright 2000-2022 JetBrains s.r.o. and contributors. Use of this source code is governed by the Apache 2.0 license.
package org.jetbrains.kotlin.idea.k2.codeinsight.intentions

import com.intellij.openapi.editor.Editor
import com.intellij.openapi.project.Project
import com.intellij.psi.PsiDocumentManager
import com.intellij.psi.SmartPsiElementPointer
import org.jetbrains.kotlin.analysis.api.KtAnalysisSession
import org.jetbrains.kotlin.analysis.api.symbols.KtFunctionSymbol
import org.jetbrains.kotlin.builtins.StandardNames
import org.jetbrains.kotlin.idea.base.resources.KotlinBundle
import org.jetbrains.kotlin.idea.codeinsight.api.applicable.intentions.AbstractKotlinApplicableIntentionWithContext
import org.jetbrains.kotlin.idea.codeinsight.api.applicators.KotlinApplicabilityRange
import org.jetbrains.kotlin.idea.codeinsight.utils.ImplicitReceiverInfo
import org.jetbrains.kotlin.idea.codeinsight.utils.dereferenceValidPointers
import org.jetbrains.kotlin.idea.codeinsight.utils.getImplicitReceiverInfo
import org.jetbrains.kotlin.idea.codeinsights.impl.base.applicators.ApplicabilityRanges
import org.jetbrains.kotlin.idea.core.AbstractKotlinNameSuggester
import org.jetbrains.kotlin.idea.refactoring.rename.KotlinVariableInplaceRenameHandler
import org.jetbrains.kotlin.idea.references.mainReference
import org.jetbrains.kotlin.idea.util.CommentSaver
import org.jetbrains.kotlin.name.CallableId
import org.jetbrains.kotlin.name.Name
import org.jetbrains.kotlin.name.StandardClassIds
import org.jetbrains.kotlin.psi.*
import org.jetbrains.kotlin.psi.psiUtil.*
import org.jetbrains.kotlin.renderer.render

private val FOR_EACH_NAME: Name = Name.identifier("forEach")

private val FOR_EACH_CALLABLE_IDS: Set<CallableId> = setOf(
    CallableId(StandardClassIds.BASE_COLLECTIONS_PACKAGE, FOR_EACH_NAME),
    CallableId(StandardClassIds.BASE_KOTLIN_PACKAGE.child(Name.identifier("sequences")), FOR_EACH_NAME),
    CallableId(StandardClassIds.BASE_KOTLIN_PACKAGE.child(Name.identifier("text")), FOR_EACH_NAME),
)

private val FOR_EACH_INDEXED_NAME: Name = Name.identifier("forEachIndexed")

private val FOR_EACH_INDEXED_CALLABLE_IDS: Set<CallableId> = setOf(
    CallableId(StandardClassIds.BASE_COLLECTIONS_PACKAGE, FOR_EACH_INDEXED_NAME),
    CallableId(StandardClassIds.BASE_KOTLIN_PACKAGE.child(Name.identifier("sequences")), FOR_EACH_INDEXED_NAME),
    CallableId(StandardClassIds.BASE_KOTLIN_PACKAGE.child(Name.identifier("text")), FOR_EACH_INDEXED_NAME),
)

private typealias ReturnsToReplace = List<SmartPsiElementPointer<KtReturnExpression>>

internal class ConvertForEachToForLoopIntention
    : AbstractKotlinApplicableIntentionWithContext<KtCallExpression, ConvertForEachToForLoopIntention.Context>(
        KtCallExpression::class
    ) {

    class Context(
        /** Caches the [KtReturnExpression]s which need to be replaced with `continue`. */
        val returnsToReplace: ReturnsToReplace,
        val implicitReceiverInfo: ImplicitReceiverInfo?,
    )

    private object LoopLabelSuggester : AbstractKotlinNameSuggester() {
        fun suggest(lambda: KtLambdaExpression): String = suggestNameByName("loop") { candidate ->
            !lambda.anyDescendantOfType<KtLabeledExpression> { it.getLabelName() == candidate }
        }
    }

    override fun getFamilyName(): String = KotlinBundle.message("replace.with.a.for.loop")

    override fun getActionName(element: KtCallExpression, context: Context): String = familyName

    override fun getApplicabilityRange(): KotlinApplicabilityRange<KtCallExpression> = ApplicabilityRanges.SELF

    override fun isApplicableByPsi(element: KtCallExpression): Boolean {
        val referencedName = element.getCallNameExpression()?.getReferencedName()
        val isForEach = referencedName == FOR_EACH_NAME.asString()
        val isForEachIndexed = referencedName == FOR_EACH_INDEXED_NAME.asString()
        if (!isForEach && !isForEachIndexed) return false

        val lambdaArgument = element.getSingleLambdaArgument() ?: return false
        val valueParameterSize = lambdaArgument.valueParameters.size
        if (isForEach && valueParameterSize > 1 || isForEachIndexed && valueParameterSize != 2) return false
        return lambdaArgument.bodyExpression != null
    }

    private fun KtCallExpression.getSingleLambdaArgument(): KtLambdaExpression? =
        valueArguments.singleOrNull()?.getArgumentExpression() as? KtLambdaExpression

    context(KtAnalysisSession)
    override fun prepareContext(element: KtCallExpression): Context? {
        if (!element.isForEachByAnalyze()) return null
        if (element.isUsedAsExpression()) return null

        val returnsToReplace = computeReturnsToReplace(element) ?: return null

        val receiver = element.getQualifiedExpressionForSelector()?.receiverExpression
        val implicitReceiverInfo = if (receiver == null) {
            element.getImplicitReceiverInfo() ?: return null
        } else null

        return Context(returnsToReplace, implicitReceiverInfo)
    }

    context(KtAnalysisSession)
    private fun KtCallExpression.isForEachByAnalyze(): Boolean {
        val symbol = calleeExpression?.mainReference?.resolveToSymbol() as? KtFunctionSymbol ?: return false
        val callableId = symbol.callableIdIfNonLocal
        return callableId in FOR_EACH_CALLABLE_IDS || callableId in FOR_EACH_INDEXED_CALLABLE_IDS
    }

    context(KtAnalysisSession)
    private fun computeReturnsToReplace(element: KtCallExpression): ReturnsToReplace? {
        val lambda = element.getSingleLambdaArgument() ?: return null
        val lambdaBody = lambda.bodyExpression ?: return null
        val functionLiteralSymbol = lambda.functionLiteral.getSymbol()
        return buildList {
            lambdaBody.forEachDescendantOfType<KtReturnExpression> { returnExpression ->
                if (returnExpression.getReturnTargetSymbol() == functionLiteralSymbol) {
                    add(returnExpression.createSmartPointer())
                }
            }
        }
    }

    override fun apply(element: KtCallExpression, context: Context, project: Project, editor: Editor?) {
        val qualifiedExpression = element.getQualifiedExpressionForSelector()
        val receiverExpression = qualifiedExpression?.receiverExpression
        val targetExpression = qualifiedExpression ?: element
        val commentSaver = CommentSaver(targetExpression)

        val lambda = element.getSingleLambdaArgument() ?: return
        val isForEachIndexed =  element.getCallNameExpression()?.getReferencedName() == FOR_EACH_INDEXED_NAME.asString()
        val loop = generateLoop(receiverExpression, lambda, isForEachIndexed, context) ?: return
        val result = targetExpression.replace(loop)
        commentSaver.restore(result)

        if (editor == null) return

        if (result is KtLabeledExpression) {
            editor.caretModel.moveToOffset(result.startOffset)
            PsiDocumentManager.getInstance(project).doPostponedOperationsAndUnblockDocument(editor.document)
            KotlinVariableInplaceRenameHandler().doRename(result, editor, null)
        } else {
            val forExpression = result as? KtForExpression ?: result.collectDescendantsOfType<KtForExpression>().first()
            forExpression.loopParameter?.let { editor.caretModel.moveToOffset(it.startOffset) }
        }
    }

    private fun generateLoop(
        receiver: KtExpression?,
        lambda: KtLambdaExpression,
        isForEachIndexed: Boolean,
        context: Context
    ): KtExpression? {
        val factory = KtPsiFactory(lambda.project)
        val body = lambda.bodyExpression ?: return null

        val loopLabelName by lazy { LoopLabelSuggester.suggest(lambda) }
        var needLoopLabel = false

        for (returnExpr in context.returnsToReplace.dereferenceValidPointers()) {
            val parentLoop = returnExpr.getStrictParentOfType<KtLoopExpression>()
            if (parentLoop?.getStrictParentOfType<KtLambdaExpression>() == lambda) {
                returnExpr.replace(factory.createExpression("continue@$loopLabelName"))
                needLoopLabel = true
            } else {
                returnExpr.replace(factory.createExpression("continue"))
            }
        }

        val loopRange = getLoopRange(receiver, context, factory) ?: return null
        val loopLabel = if (needLoopLabel) "$loopLabelName@ " else ""
        val loop = createLoopExpression(loopLabel, loopRange, lambda.valueParameters, body, isForEachIndexed, factory)

        return if (loopRange.getQualifiedExpressionForReceiver() is KtSafeQualifiedExpression) {
            factory.createExpressionByPattern("if ($0 != null) { $1 }", loopRange, loop)
        } else {
            loop
        }
    }

    private fun getLoopRange(receiver: KtExpression?, context: Context, factory: KtPsiFactory): KtExpression? {
        return if (receiver != null) {
            KtPsiUtil.safeDeparenthesize(receiver)
        } else {
            val implicitReceiverInfo = context.implicitReceiverInfo ?: return null
            if (implicitReceiverInfo.isUnambiguousLabel) {
                factory.createThisExpression()
            } else {
                val label = implicitReceiverInfo.receiverLabel ?: return null
                factory.createThisExpression(label.render())
            }
        }
    }

    private fun createLoopExpression(
        loopLabel: String,
        loopRange: KtExpression,
        parameters: List<KtParameter>,
        body: KtBlockExpression,
        isForEachIndexed: Boolean,
        factory: KtPsiFactory
    ): KtExpression = if (isForEachIndexed) {
        val loopRangeWithIndex = if (loopRange is KtThisExpression && loopRange.labelQualifier == null) {
            factory.createExpression("withIndex()")
        } else {
<<<<<<< HEAD
            factory.createExpressionByPattern("$0.withIndex()", loopRange)
=======
            factory.createExpressionByPattern(
                "for($0 in $1){ $2 }",
                parameters.singleOrNull() ?: StandardNames.IMPLICIT_LAMBDA_PARAMETER_NAME.identifier,
                loopRange,
                body.allChildren
            )
>>>>>>> 6b8344e9
        }

        factory.createExpressionByPattern(
            "${loopLabel}for(($0, $1) in $2){ $3 }",
            parameters[0].text,
            parameters[1].text,
            loopRangeWithIndex,
            body.allChildren
        )
    } else {
        factory.createExpressionByPattern(
            "${loopLabel}for($0 in $1){ $2 }",
            parameters.singleOrNull() ?: "it",
            loopRange,
            body.allChildren
        )
    }
}<|MERGE_RESOLUTION|>--- conflicted
+++ resolved
@@ -200,16 +200,7 @@
         val loopRangeWithIndex = if (loopRange is KtThisExpression && loopRange.labelQualifier == null) {
             factory.createExpression("withIndex()")
         } else {
-<<<<<<< HEAD
             factory.createExpressionByPattern("$0.withIndex()", loopRange)
-=======
-            factory.createExpressionByPattern(
-                "for($0 in $1){ $2 }",
-                parameters.singleOrNull() ?: StandardNames.IMPLICIT_LAMBDA_PARAMETER_NAME.identifier,
-                loopRange,
-                body.allChildren
-            )
->>>>>>> 6b8344e9
         }
 
         factory.createExpressionByPattern(
@@ -222,7 +213,7 @@
     } else {
         factory.createExpressionByPattern(
             "${loopLabel}for($0 in $1){ $2 }",
-            parameters.singleOrNull() ?: "it",
+            parameters.singleOrNull() ?: StandardNames.IMPLICIT_LAMBDA_PARAMETER_NAME.identifier,
             loopRange,
             body.allChildren
         )
