--- conflicted
+++ resolved
@@ -32,11 +32,7 @@
 import com.intellij.openapi.keymap.KeymapUtil;
 import com.intellij.openapi.project.Project;
 import com.intellij.openapi.ui.popup.JBPopup;
-<<<<<<< HEAD
 import com.intellij.openapi.ui.popup.JBPopupFactory;
-=======
-import com.intellij.openapi.ui.popup.PopupChooserBuilder;
->>>>>>> 03cecfb3
 import com.intellij.openapi.util.Key;
 import com.intellij.openapi.util.Pair;
 import com.intellij.openapi.util.TextRange;
@@ -72,7 +68,7 @@
   @NonNls private static final String INJECT_LANGUAGE_FAMILY = "Inject language or reference";
   public static final String LAST_INJECTED_LANGUAGE = "LAST_INJECTED_LANGUAGE";
   public static final Key<Processor<PsiLanguageInjectionHost>> FIX_KEY = Key.create("inject fix key");
-  
+
   private static FixPresenter DEFAULT_FIX_PRESENTER = (editor, range, pointer, text, handler) -> {
     if (ApplicationManager.getApplication().isUnitTestMode()) {
       return;
@@ -139,7 +135,7 @@
   public static void invokeImpl(@NotNull Project project, Editor editor, final PsiFile file, Injectable injectable) {
     invokeImpl(project, editor, file, injectable, DEFAULT_FIX_PRESENTER);
   }
-  
+
   public static void invokeImpl(@NotNull Project project, Editor editor, final PsiFile file, Injectable injectable, @NotNull FixPresenter fixPresenter) {
     final PsiLanguageInjectionHost host = findInjectionHost(editor, file);
     if (host == null) return;
