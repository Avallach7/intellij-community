--- conflicted
+++ resolved
@@ -27,14 +27,6 @@
 
 open class OnboardingLessonPromoter(@NonNls private val lessonId: String) : StartPagePromoter {
   open fun promoImage(): Icon = FeaturesTrainerIcons.Img.PluginIcon
-<<<<<<< HEAD
-
-  override fun needToHideSingleProject(path: String): Boolean {
-    val langSupport = LangManager.getInstance().getLangSupport() ?: return false
-    return LangManager.getInstance().getLearningProjectPath(langSupport) == path
-  }
-=======
->>>>>>> 7b9b8cc1
 
   override fun getPromotionForInitialState(): JPanel? {
     val rPanel: JPanel = NonOpaquePanel()
