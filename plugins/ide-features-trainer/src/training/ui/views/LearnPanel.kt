// Copyright 2000-2019 JetBrains s.r.o. Use of this source code is governed by the Apache 2.0 license that can be found in the LICENSE file.
package training.ui.views

import com.intellij.ide.IdeBundle
import com.intellij.openapi.project.DumbService
import com.intellij.openapi.util.NlsSafe
import com.intellij.openapi.util.registry.Registry
import com.intellij.ui.components.labels.LinkLabel
import com.intellij.ui.components.labels.LinkListener
import com.intellij.ui.components.panels.VerticalLayout
import com.intellij.util.ui.JBUI
import com.intellij.util.ui.UIUtil
import org.intellij.lang.annotations.Language
import org.jetbrains.annotations.Nls
import training.learn.CourseManager
import training.learn.LearnBundle
import training.learn.interfaces.Lesson
import training.learn.lesson.LessonManager
import training.ui.*
import training.util.getNextLessonForCurrent
import training.util.getPreviousLessonForCurrent
import training.util.openLinkInBrowser
import training.util.wrapWithUrlPanel
import java.awt.*
import java.awt.event.ActionEvent
import javax.swing.*
import javax.swing.border.EmptyBorder
import javax.swing.border.MatteBorder

class LearnPanel(val learnToolWindow: LearnToolWindow) : JPanel() {
  private val lessonPanel = JPanel()

  private val moduleNameLabel: JLabel = LinkLabelWithBackArrow<Any> { _, _ ->
    LessonManager.instance.stopLesson()
    LearningUiManager.resetModulesView()
  }

  private val lessonNameLabel = JLabel() //Name of the current lesson
  val lessonMessagePane = LessonMessagePane()
  private val buttonPanel = JPanel()
  private val nextButton = JButton(LearnBundle.message("learn.ui.button.skip"))
  private val prevButton = JButton()

  private val footer = JPanel()

  private val lessonPanelBoxLayout = BoxLayout(lessonPanel, BoxLayout.Y_AXIS)

  internal var scrollToNewMessages = true

  init {
    isFocusable = false
  }

  fun reinitMe(lesson: Lesson) {
    scrollToNewMessages = true
    clearMessages()
    footer.removeAll()
    lessonPanel.removeAll()
    removeAll()

    layout = BorderLayout()
    isOpaque = true

    initLessonPanel()
    lessonPanel.alignmentX = LEFT_ALIGNMENT
    add(lessonPanel, BorderLayout.CENTER)

    if (lesson.helpLinks.isNotEmpty() && Registry.`is`("ift.help.links", false)) {
      initFooterPanel(lesson)
      add(footer, BorderLayout.PAGE_END)
    }

    preferredSize = Dimension(UISettings.instance.width, 100)
    border = UISettings.instance.emptyBorder
  }

  private fun initFooterPanel(lesson: Lesson) {
    val shiftedFooter = JPanel()
    shiftedFooter.name = "footerLessonPanel"
    shiftedFooter.layout = BoxLayout(shiftedFooter, BoxLayout.Y_AXIS)
    shiftedFooter.isFocusable = false
    shiftedFooter.isOpaque = false
    shiftedFooter.border = MatteBorder(1, 0, 0, 0, UISettings.instance.separatorColor)

    val footerContent = JPanel()
    footerContent.isOpaque = false
    footerContent.layout = VerticalLayout(5)
    footerContent.add(JLabel(IdeBundle.message("welcome.screen.learnIde.help.and.resources.text")).also {
      it.font = UISettings.instance.helpHeaderFont
    })
    for (helpLink in lesson.helpLinks) {
      val text = helpLink.key
      val link = helpLink.value
      val linkLabel = LinkLabel<Any>(text, null) { _, _ ->
        openLinkInBrowser(link)
      }
      footerContent.add(linkLabel.wrapWithUrlPanel())
    }

    shiftedFooter.add(footerContent)
    shiftedFooter.add(Box.createHorizontalGlue())

    footer.add(shiftedFooter)
    footer.isOpaque = false
    footer.layout = BoxLayout(footer, BoxLayout.Y_AXIS)
    footer.border = UISettings.instance.checkmarkShiftBorder
  }

  private fun initLessonPanel() {
    lessonPanel.name = "lessonPanel"
    lessonPanel.layout = lessonPanelBoxLayout
    lessonPanel.isFocusable = false
    lessonPanel.isOpaque = false

    moduleNameLabel.name = "moduleNameLabel"
    moduleNameLabel.font = UISettings.instance.moduleNameFont
    moduleNameLabel.isFocusable = false
    moduleNameLabel.border = UISettings.instance.checkmarkShiftBorder

    lessonNameLabel.name = "lessonNameLabel"
    lessonNameLabel.border = UISettings.instance.checkmarkShiftBorder
    lessonNameLabel.font = UISettings.instance.lessonHeaderFont
    lessonNameLabel.alignmentX = Component.LEFT_ALIGNMENT
    lessonNameLabel.isFocusable = false

    lessonMessagePane.name = "lessonMessagePane"
    lessonMessagePane.isFocusable = false
    lessonMessagePane.isOpaque = false
    lessonMessagePane.alignmentX = Component.LEFT_ALIGNMENT
    lessonMessagePane.margin = JBUI.emptyInsets()
    lessonMessagePane.border = EmptyBorder(0, 0, UISettings.instance.beforeButtonGap, UISettings.instance.eastInset)
    lessonMessagePane.maximumSize = Dimension(UISettings.instance.width, 10000)

    //Set Next Button UI
    listOf(nextButton, prevButton).forEach {
      it.margin = JBUI.emptyInsets()
      it.isFocusable = false
      it.isVisible = true
      it.isEnabled = true
      it.isOpaque = false
    }

    buttonPanel.name = "buttonPanel"
    buttonPanel.border = UISettings.instance.checkmarkShiftButtonBorder
    buttonPanel.isOpaque = false
    buttonPanel.isFocusable = false
    buttonPanel.layout = BoxLayout(buttonPanel, BoxLayout.X_AXIS)
    buttonPanel.alignmentX = Component.LEFT_ALIGNMENT
    updateNavigationButtons()

    //shift right for checkmark
<<<<<<< HEAD
    if (useNewLearningUi) {
      lessonPanel.add(moduleNameLabel)
      lessonPanel.add(UISettings.rigidGap(UISettings::moduleNameLessonGap))
      lessonPanel.add(lessonNameLabel)
      lessonPanel.add(lessonMessagePane)
      lessonPanel.add(buttonPanel)
      lessonPanel.add(Box.createVerticalGlue())
    }
    else {
      lessonPanel.add(moduleNameLabel)
      lessonPanel.add(Box.createVerticalStrut(UISettings.instance.lessonNameGap))
      lessonPanel.add(lessonNameLabel)
      lessonPanel.add(lessonMessagePane)

      lessonPanel.add(Box.createVerticalGlue())
      lessonPanel.add(buttonPanel)
      lessonPanel.add(Box.createVerticalStrut(UISettings.instance.afterButtonGap))
    }
=======
    lessonPanel.add(moduleNameLabel)
    lessonPanel.add(UISettings.rigidGap(UISettings::moduleNameLessonGap))
    lessonPanel.add(lessonNameLabel)
    lessonPanel.add(lessonMessagePane)
    lessonPanel.add(buttonPanel)
    lessonPanel.add(Box.createVerticalGlue())
>>>>>>> 3f278d0e
  }

  fun setLessonName(@Nls lessonName: String) {
    lessonNameLabel.text = lessonName
    lessonNameLabel.foreground = UISettings.instance.defaultTextColor
    lessonNameLabel.isFocusable = false
    this.revalidate()
    this.repaint()
  }

  fun setModuleName(@Nls moduleName: String) {
    moduleNameLabel.text = "    $moduleName"
    moduleNameLabel.foreground = UISettings.instance.defaultTextColor
    moduleNameLabel.isFocusable = false
    this.revalidate()
    this.repaint()
  }

  fun addMessage(@Language("HTML") text: String, state: LessonMessagePane.MessageState = LessonMessagePane.MessageState.NORMAL) {
    val messages = MessageFactory.convert(text)
    MessageFactory.setLinksHandlers(learnToolWindow.project, messages)
    addMessages(messages, state)
  }

  fun addMessages(messageParts: List<MessagePart>, state: LessonMessagePane.MessageState = LessonMessagePane.MessageState.NORMAL) {
    val needToShow = lessonMessagePane.addMessage(messageParts, state)
    adjustMessagesArea()
<<<<<<< HEAD
    if (useNewLearningUi) {
      if (scrollToNewMessages && state != LessonMessagePane.MessageState.INACTIVE && needToShow != null) {
        lessonMessagePane.scrollRectToVisible(needToShow)
      }
    }
    else {
      learnToolWindow.scrollToTheEnd()
=======
    if (scrollToNewMessages && state != LessonMessagePane.MessageState.INACTIVE && needToShow != null) {
      lessonMessagePane.scrollRectToVisible(needToShow)
>>>>>>> 3f278d0e
    }
  }

  private fun adjustMessagesArea() {
    //invoke #getPreferredSize explicitly to update actual size of LessonMessagePane
    lessonMessagePane.preferredSize

    //Pack lesson panel
    lessonPanel.repaint()
    //run to update LessonMessagePane.getMinimumSize and LessonMessagePane.getPreferredSize
    lessonPanelBoxLayout.invalidateLayout(lessonPanel)
    lessonPanelBoxLayout.layoutContainer(lessonPanel)
  }

  fun resetMessagesNumber(number: Int) {
    lessonMessagePane.resetMessagesNumber(number)
    adjustMessagesArea()
  }

  fun removeInactiveMessages(number: Int) {
    lessonMessagePane.removeInactiveMessages(number)
    adjustMessagesArea() // TODO: fix it
  }

  fun messagesNumber(): Int = lessonMessagePane.messagesNumber()

  fun setPreviousMessagesPassed() {
    lessonMessagePane.passPreviousMessages()
    lessonMessagePane.revalidate()
    lessonMessagePane.repaint()
  }

  fun setLessonPassed() {
    setButtonToNext()
    revalidate()
    this.repaint()
  }

  private fun setButtonToNext() {
    nextButton.isVisible = true
    lessonPanel.revalidate()
    lessonPanel.repaint()
  }

  private fun clearMessages() {
    lessonNameLabel.icon = null
    lessonMessagePane.clear()
  }

  private fun updateNavigationButtons() {
    buttonPanel.removeAll()
    rootPane?.defaultButton = null

    updateButton(prevButton, getPreviousLessonForCurrent(), LearnBundle.message("learn.new.ui.button.back"))

    val nextLesson = getNextLessonForCurrent()
    updateButton(nextButton, nextLesson, LearnBundle.message("learn.new.ui.button.next", nextLesson?.name ?: ""))
  }


  private fun updateButton(button: JButton, targetLesson: Lesson?, @Nls buttonText: String) {
    button.isVisible = targetLesson != null
    if (targetLesson != null) {
      button.action = object : AbstractAction() {
        override fun actionPerformed(actionEvent: ActionEvent) {
          CourseManager.instance.openLesson(learnToolWindow.project, targetLesson)
        }
      }
      button.text = buttonText
      button.updateUI()
      button.isSelected = true

      if (!targetLesson.passed &&
          !targetLesson.properties.canStartInDumbMode &&
          DumbService.getInstance(learnToolWindow.project).isDumb) {
        button.isEnabled = false
        button.toolTipText = LearnBundle.message("indexing.message")
        button.isSelected = false
        DumbService.getInstance(learnToolWindow.project).runWhenSmart {
          button.isEnabled = true
          button.toolTipText = ""
          button.isSelected = true
        }
      }

      buttonPanel.add(button)
    }
  }

  @NlsSafe
  private fun getNextLessonKeyStrokeText() = "Enter"

  override fun getPreferredSize(): Dimension {
    if (lessonPanel.minimumSize == null) return Dimension(10, 10)
    return Dimension(lessonPanel.minimumSize.getWidth().toInt() + UISettings.instance.westInset + UISettings.instance.eastInset,
                     lessonPanel.minimumSize.getHeight().toInt() + footer.minimumSize.getHeight().toInt() + UISettings.instance.northInset + UISettings.instance.southInset)
  }

  override fun getBackground(): Color {
    return if (!UIUtil.isUnderDarcula())
      UISettings.instance.backgroundColor
    else
      UIUtil.getPanelBackground()
  }

  fun makeNextButtonSelected() {
    rootPane?.defaultButton = nextButton
    nextButton.isSelected = true
    nextButton.isFocusable = true
    nextButton.requestFocus()
    if (scrollToNewMessages) {
      nextButton.scrollRectToVisible(Rectangle(0, 0, nextButton.width, nextButton.height))
    }
  }

  fun clearRestoreMessage() {
    lessonMessagePane.clearRestoreMessages()
  }

  class LinkLabelWithBackArrow<T>(linkListener: LinkListener<T>) : LinkLabel<T>("", null, linkListener) {

    init {
      font = UIUtil.getLabelFont()
    }

    override fun paint(g: Graphics?) {
      super.paint(g)
      val arrowWingHeight = textBounds.height / 4

      val g2d = g as Graphics2D
      g2d.setRenderingHint(RenderingHints.KEY_ANTIALIASING, RenderingHints.VALUE_ANTIALIAS_ON)

      val stroke3: Stroke = BasicStroke(1.2f * font.size / 13, BasicStroke.CAP_ROUND, BasicStroke.JOIN_ROUND)
      g2d.stroke = stroke3
      g2d.color = foreground
      g2d.drawLine(textBounds.x, textBounds.y + textBounds.height / 2,
                   textBounds.x + 5 * textBounds.height / 17, textBounds.y + textBounds.height / 2 - arrowWingHeight)
      g2d.drawLine(textBounds.x, textBounds.y + textBounds.height / 2,
                   textBounds.x + 9 * textBounds.height / 17, textBounds.y + textBounds.height / 2)
      g2d.drawLine(textBounds.x, textBounds.y + textBounds.height / 2,
                   textBounds.x + 5 * textBounds.height / 17, textBounds.y + textBounds.height / 2 + arrowWingHeight)
    }
  }
}<|MERGE_RESOLUTION|>--- conflicted
+++ resolved
@@ -149,33 +149,12 @@
     updateNavigationButtons()
 
     //shift right for checkmark
-<<<<<<< HEAD
-    if (useNewLearningUi) {
-      lessonPanel.add(moduleNameLabel)
-      lessonPanel.add(UISettings.rigidGap(UISettings::moduleNameLessonGap))
-      lessonPanel.add(lessonNameLabel)
-      lessonPanel.add(lessonMessagePane)
-      lessonPanel.add(buttonPanel)
-      lessonPanel.add(Box.createVerticalGlue())
-    }
-    else {
-      lessonPanel.add(moduleNameLabel)
-      lessonPanel.add(Box.createVerticalStrut(UISettings.instance.lessonNameGap))
-      lessonPanel.add(lessonNameLabel)
-      lessonPanel.add(lessonMessagePane)
-
-      lessonPanel.add(Box.createVerticalGlue())
-      lessonPanel.add(buttonPanel)
-      lessonPanel.add(Box.createVerticalStrut(UISettings.instance.afterButtonGap))
-    }
-=======
     lessonPanel.add(moduleNameLabel)
     lessonPanel.add(UISettings.rigidGap(UISettings::moduleNameLessonGap))
     lessonPanel.add(lessonNameLabel)
     lessonPanel.add(lessonMessagePane)
     lessonPanel.add(buttonPanel)
     lessonPanel.add(Box.createVerticalGlue())
->>>>>>> 3f278d0e
   }
 
   fun setLessonName(@Nls lessonName: String) {
@@ -203,18 +182,8 @@
   fun addMessages(messageParts: List<MessagePart>, state: LessonMessagePane.MessageState = LessonMessagePane.MessageState.NORMAL) {
     val needToShow = lessonMessagePane.addMessage(messageParts, state)
     adjustMessagesArea()
-<<<<<<< HEAD
-    if (useNewLearningUi) {
-      if (scrollToNewMessages && state != LessonMessagePane.MessageState.INACTIVE && needToShow != null) {
-        lessonMessagePane.scrollRectToVisible(needToShow)
-      }
-    }
-    else {
-      learnToolWindow.scrollToTheEnd()
-=======
     if (scrollToNewMessages && state != LessonMessagePane.MessageState.INACTIVE && needToShow != null) {
       lessonMessagePane.scrollRectToVisible(needToShow)
->>>>>>> 3f278d0e
     }
   }
 
