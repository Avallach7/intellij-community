--- conflicted
+++ resolved
@@ -1,20 +1,4 @@
 <component name="libraryTable">
-<<<<<<< HEAD
-  <library name="kotlinc.kotlin-compiler-fe10" type="repository">
-    <properties include-transitive-deps="false" maven-id="org.jetbrains.kotlin:kotlin-compiler-fe10-for-ide:2.0.0-dev-6771">
-      <verification>
-        <artifact url="file://$MAVEN_REPOSITORY$/org/jetbrains/kotlin/kotlin-compiler-fe10-for-ide/2.0.0-dev-6771/kotlin-compiler-fe10-for-ide-2.0.0-dev-6771.jar">
-          <sha256sum>67a84689c221c604c7e5852d3298a70c0eec0bb3b3d409b8de2b4870e90579b5</sha256sum>
-        </artifact>
-      </verification>
-    </properties>
-    <CLASSES>
-      <root url="jar://$MAVEN_REPOSITORY$/org/jetbrains/kotlin/kotlin-compiler-fe10-for-ide/2.0.0-dev-6771/kotlin-compiler-fe10-for-ide-2.0.0-dev-6771.jar!/" />
-    </CLASSES>
-    <JAVADOC />
-    <SOURCES>
-      <root url="jar://$MAVEN_REPOSITORY$/org/jetbrains/kotlin/kotlin-compiler-fe10-for-ide/2.0.0-dev-6771/kotlin-compiler-fe10-for-ide-2.0.0-dev-6771-sources.jar!/" />
-=======
   <library name="kotlinc.kotlin-compiler-fe10">
     <CLASSES>
       <root url="jar://$PROJECT_DIR$/../build/repo/org/jetbrains/kotlin/kotlin-compiler-fe10-for-ide/2.0.255-dev-255/kotlin-compiler-fe10-for-ide-2.0.255-dev-255.jar!/" />
@@ -22,7 +6,6 @@
     <JAVADOC />
     <SOURCES>
       <root url="jar://$PROJECT_DIR$/../build/repo/org/jetbrains/kotlin/kotlin-compiler-fe10-for-ide/2.0.255-dev-255/kotlin-compiler-fe10-for-ide-2.0.255-dev-255-sources.jar!/" />
->>>>>>> 33da9d43
     </SOURCES>
   </library>
 </component>