/*
 * Copyright 2000-2011 JetBrains s.r.o.
 *
 * Licensed under the Apache License, Version 2.0 (the "License");
 * you may not use this file except in compliance with the License.
 * You may obtain a copy of the License at
 *
 * http://www.apache.org/licenses/LICENSE-2.0
 *
 * Unless required by applicable law or agreed to in writing, software
 * distributed under the License is distributed on an "AS IS" BASIS,
 * WITHOUT WARRANTIES OR CONDITIONS OF ANY KIND, either express or implied.
 * See the License for the specific language governing permissions and
 * limitations under the License.
 */
package org.jetbrains.ether.dependencyView;

import gnu.trove.TIntHashSet;
import gnu.trove.TIntObjectProcedure;
import gnu.trove.TIntProcedure;

import java.io.PrintStream;
import java.util.Collections;
import java.util.LinkedList;
import java.util.List;

/**
 * Created by IntelliJ IDEA.
 * User: db
 * Date: 03.11.11
 * Time: 21:01
 * To change this template use File | Settings | File Templates.
 */
abstract class IntIntMultiMaplet implements Streamable {
  abstract boolean containsKey(final int key);

  abstract TIntHashSet get(final int key);

  abstract void put(final int key, final int value);

  abstract void put(final int key, final TIntHashSet value);

  abstract void replace(final int key, final TIntHashSet value);

  abstract void putAll(IntIntMultiMaplet m);

  abstract void replaceAll(IntIntMultiMaplet m);

  abstract void remove(final int key);

  abstract void removeFrom(final int key, final int value);

  abstract void removeAll(final int key, final TIntHashSet values);

  abstract void close();

  abstract void forEachEntry(TIntObjectProcedure<TIntHashSet> proc);

  abstract void flush(boolean memoryCachesOnly);

  public void toStream(final DependencyContext context, final PrintStream stream) {
    final OrderProvider op = new OrderProvider(context);

    forEachEntry(new TIntObjectProcedure<TIntHashSet>() {
      @Override
      public boolean execute(final int a, final TIntHashSet b) {
        op.register(a);
        return true;
      }
    });

    final int[] keys = op.get();

    for (final int a : keys) {
      final TIntHashSet b = get(a);

<<<<<<< HEAD
      stream.print("  Key: ");
      stream.println(context.getValue(a));
      stream.println("  Values:");

      final List<String> list = new LinkedList<String>();

=======
      if (b.size() == 0) {
        continue;
      }

      stream.print("  Key: ");
      stream.println(context.getValue(a));
      stream.println("  Values:");

      final List<String> list = new LinkedList<String>();

>>>>>>> 12049a7e
      b.forEach(new TIntProcedure() {
        @Override
        public boolean execute(final int value) {
          list.add(context.getValue(value));
          return true;
        }
      });

      Collections.sort(list);

      for (final String l : list) {
        stream.print("    ");
        stream.println(l);
      }

      stream.println("  End Of Values");
    }
  }
}<|MERGE_RESOLUTION|>--- conflicted
+++ resolved
@@ -74,14 +74,6 @@
     for (final int a : keys) {
       final TIntHashSet b = get(a);
 
-<<<<<<< HEAD
-      stream.print("  Key: ");
-      stream.println(context.getValue(a));
-      stream.println("  Values:");
-
-      final List<String> list = new LinkedList<String>();
-
-=======
       if (b.size() == 0) {
         continue;
       }
@@ -92,7 +84,6 @@
 
       final List<String> list = new LinkedList<String>();
 
->>>>>>> 12049a7e
       b.forEach(new TIntProcedure() {
         @Override
         public boolean execute(final int value) {
